#!/usr/bin/env bash

# Licensed to the Apache Software Foundation (ASF) under one or more
# contributor license agreements.  See the NOTICE file distributed with
# this work for additional information regarding copyright ownership.
# The ASF licenses this file to You under the Apache License, Version 2.0
# (the "License"); you may not use this file except in compliance with
# the License.  You may obtain a copy of the License at
#
#    http://www.apache.org/licenses/LICENSE-2.0
#
# Unless required by applicable law or agreed to in writing, software
# distributed under the License is distributed on an "AS IS" BASIS,
# WITHOUT WARRANTIES OR CONDITIONS OF ANY KIND, either express or implied.
# See the License for the specific language governing permissions and
# limitations under the License.

SCRIPT_DIR="$( cd "$( dirname "${BASH_SOURCE[0]}" )" && pwd )"
KAFKA_NUM_CONTAINERS=${KAFKA_NUM_CONTAINERS:-14}
TC_PATHS=${TC_PATHS:-${ESK_TEST_YML:-./kafkatest/}}
TC_GENERAL_MIRROR_URL=${TC_GENERAL_MIRROR_URL:-""}
TC_BASE_IMAGE=${TC_BASE_IMAGE:-"automqinc/kos_e2e_base:3.7.0"}
REBUILD=${REBUILD:f}
DUCKER_TEST_OPTIONS=${DUCKER_TEST_OPTIONS:-""}

die() {
    echo $@
    exit 1
}

if [[ "$_DUCKTAPE_OPTIONS" == *"kafka_mode"* && "$_DUCKTAPE_OPTIONS" == *"native"* ]]; then
    export KAFKA_MODE="native"
else
    export KAFKA_MODE="jvm"
fi

if [ "$REBUILD" == "t" ]; then
    ./gradlew clean systemTestLibs
    if [ "$KAFKA_MODE" == "native" ]; then
        ./gradlew clean releaseTarGz
    fi
fi

if ${SCRIPT_DIR}/ducker-ak ssh | grep -q '(none)'; then
<<<<<<< HEAD
    if [ -n "${TC_GENERAL_MIRROR_URL}" ]; then
        ${SCRIPT_DIR}/ducker-ak up -n "${KAFKA_NUM_CONTAINERS}" --general-mirror-url "${TC_GENERAL_MIRROR_URL}" --jdk "${TC_BASE_IMAGE}" || die "ducker-ak up failed"
    else
        ${SCRIPT_DIR}/ducker-ak up -n "${KAFKA_NUM_CONTAINERS}" --jdk "${TC_BASE_IMAGE}" || die "ducker-ak up failed"
    fi
=======
    ${SCRIPT_DIR}/ducker-ak up -n "${KAFKA_NUM_CONTAINERS}" -m "${KAFKA_MODE}" || die "ducker-ak up failed"
>>>>>>> 0971924e
fi

[[ -n ${_DUCKTAPE_OPTIONS} ]] && _DUCKTAPE_OPTIONS="-- ${_DUCKTAPE_OPTIONS}"

if [ -n "${DUCKER_TEST_OPTIONS}" ]; then
    ${SCRIPT_DIR}/ducker-ak test "${DUCKER_TEST_OPTIONS}" ${TC_PATHS} ${_DUCKTAPE_OPTIONS} || die "ducker-ak test failed"
else
    ${SCRIPT_DIR}/ducker-ak test ${TC_PATHS} ${_DUCKTAPE_OPTIONS} || die "ducker-ak test failed"
fi<|MERGE_RESOLUTION|>--- conflicted
+++ resolved
@@ -42,15 +42,11 @@
 fi
 
 if ${SCRIPT_DIR}/ducker-ak ssh | grep -q '(none)'; then
-<<<<<<< HEAD
     if [ -n "${TC_GENERAL_MIRROR_URL}" ]; then
-        ${SCRIPT_DIR}/ducker-ak up -n "${KAFKA_NUM_CONTAINERS}" --general-mirror-url "${TC_GENERAL_MIRROR_URL}" --jdk "${TC_BASE_IMAGE}" || die "ducker-ak up failed"
+        ${SCRIPT_DIR}/ducker-ak up -n "${KAFKA_NUM_CONTAINERS}" --general-mirror-url "${TC_GENERAL_MIRROR_URL}" --jdk "${TC_BASE_IMAGE}" -m "${KAFKA_MODE}" || die "ducker-ak up failed"
     else
-        ${SCRIPT_DIR}/ducker-ak up -n "${KAFKA_NUM_CONTAINERS}" --jdk "${TC_BASE_IMAGE}" || die "ducker-ak up failed"
+        ${SCRIPT_DIR}/ducker-ak up -n "${KAFKA_NUM_CONTAINERS}" --jdk "${TC_BASE_IMAGE}" -m "${KAFKA_MODE}" || die "ducker-ak up failed"
     fi
-=======
-    ${SCRIPT_DIR}/ducker-ak up -n "${KAFKA_NUM_CONTAINERS}" -m "${KAFKA_MODE}" || die "ducker-ak up failed"
->>>>>>> 0971924e
 fi
 
 [[ -n ${_DUCKTAPE_OPTIONS} ]] && _DUCKTAPE_OPTIONS="-- ${_DUCKTAPE_OPTIONS}"
