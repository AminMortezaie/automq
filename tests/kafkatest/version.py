# Licensed to the Apache Software Foundation (ASF) under one or more
# contributor license agreements.  See the NOTICE file distributed with
# this work for additional information regarding copyright ownership.
# The ASF licenses this file to You under the Apache License, Version 2.0
# (the "License"); you may not use this file except in compliance with
# the License.  You may obtain a copy of the License at
#
#    http://www.apache.org/licenses/LICENSE-2.0
#
# Unless required by applicable law or agreed to in writing, software
# distributed under the License is distributed on an "AS IS" BASIS,
# WITHOUT WARRANTIES OR CONDITIONS OF ANY KIND, either express or implied.
# See the License for the specific language governing permissions and
# limitations under the License.


from distutils.version import LooseVersion
from kafkatest.utils import kafkatest_version


class KafkaVersion(LooseVersion):
    """Container for kafka versions which makes versions simple to compare.

    distutils.version.LooseVersion (and StrictVersion) has robust comparison and ordering logic.

    Example:

        v10 = KafkaVersion("0.10.0")
        v9 = KafkaVersion("0.9.0.1")
        assert v10 > v9  # assertion passes!
    """
    def __init__(self, version_string):
        self.is_dev = (version_string.lower() == "dev")
        if self.is_dev:
            version_string = kafkatest_version()

            # Drop dev suffix if present
            dev_suffix_index = version_string.find(".dev")
            if dev_suffix_index >= 0:
                version_string = version_string[:dev_suffix_index]

        # Don't use the form super.(...).__init__(...) because
        # LooseVersion is an "old style" python class
        LooseVersion.__init__(self, version_string)

    def __str__(self):
        if self.is_dev:
            return "dev"
        else:
            return LooseVersion.__str__(self)

    def _cmp(self, other):
        if isinstance(other, str):
            other = KafkaVersion(other)

        if other.is_dev:
            if self.is_dev:
                return 0
            return -1
        elif self.is_dev:
            return 1

        return LooseVersion._cmp(self, other)

    def consumer_supports_bootstrap_server(self):
        """
        Kafka supported a new consumer beginning with v0.9.0 where
        we can specify --bootstrap-server instead of --zookeeper.

        This version also allowed a --consumer-config file where we could specify
        a security protocol other than PLAINTEXT.

        :return: true if the version of Kafka supports a new consumer with --bootstrap-server
        """
        return self >= V_0_9_0_0

    def supports_named_listeners(self):
        return self >= V_0_10_2_0

    def acl_command_supports_bootstrap_server(self):
        return self >= V_2_1_0

    def topic_command_supports_bootstrap_server(self):
        return self >= V_2_3_0

    def topic_command_supports_if_not_exists_with_bootstrap_server(self):
        return self >= V_2_6_0

    def supports_tls_to_zookeeper(self):
        # indicate if KIP-515 is available
        return self >= V_2_5_0

    def reassign_partitions_command_supports_bootstrap_server(self):
        return self >= V_2_5_0

    def kafka_configs_command_uses_bootstrap_server(self):
        # everything except User SCRAM Credentials (KIP-554)
        return self >= V_2_6_0

    def kafka_configs_command_uses_bootstrap_server_scram(self):
        # User SCRAM Credentials (KIP-554)
        return self >= V_2_7_0

    def supports_topic_ids_when_using_zk(self):
        # Supports topic IDs as described by KIP-516.
        # Self-managed clusters always support topic ID, so this method only applies to ZK clusters.
        return self >= V_2_8_0

    def supports_fk_joins(self):
        # while we support FK joins since 2.4, rolling upgrade is broken in older versions
        # it's only fixed in 3.3.3 (unreleased) and 3.4.0
        # -> https://issues.apache.org/jira/browse/KAFKA-14646
        return hasattr(self, "version") and self >= V_3_4_0

def get_version(node=None):
    """Return the version attached to the given node.
    Default to DEV_BRANCH if node or node.version is undefined (aka None)
    """
    if node is not None and hasattr(node, "version") and node.version is not None:
        return node.version
    else:
        return DEV_BRANCH

DEV_BRANCH = KafkaVersion("dev")
DEV_VERSION = KafkaVersion("3.8.0-SNAPSHOT")

# This should match the LATEST_PRODUCTION version defined in MetadataVersion.java
LATEST_STABLE_METADATA_VERSION = "3.8"

LATEST_STABLE_AUTOMQ_VERSION = '3'

# 0.8.2.x versions
V_0_8_2_1 = KafkaVersion("0.8.2.1")
V_0_8_2_2 = KafkaVersion("0.8.2.2")
LATEST_0_8_2 = V_0_8_2_2

# 0.9.0.x versions
V_0_9_0_0 = KafkaVersion("0.9.0.0")
V_0_9_0_1 = KafkaVersion("0.9.0.1")
LATEST_0_9 = V_0_9_0_1

# 0.10.0.x versions
V_0_10_0_0 = KafkaVersion("0.10.0.0")
V_0_10_0_1 = KafkaVersion("0.10.0.1")
LATEST_0_10_0 = V_0_10_0_1

# 0.10.1.x versions
V_0_10_1_0 = KafkaVersion("0.10.1.0")
V_0_10_1_1 = KafkaVersion("0.10.1.1")
LATEST_0_10_1 = V_0_10_1_1

# 0.10.2.x versions
V_0_10_2_0 = KafkaVersion("0.10.2.0")
V_0_10_2_1 = KafkaVersion("0.10.2.1")
V_0_10_2_2 = KafkaVersion("0.10.2.2")
LATEST_0_10_2 = V_0_10_2_2

LATEST_0_10 = LATEST_0_10_2

# 0.11.0.x versions
V_0_11_0_0 = KafkaVersion("0.11.0.0")
V_0_11_0_1 = KafkaVersion("0.11.0.1")
V_0_11_0_2 = KafkaVersion("0.11.0.2")
V_0_11_0_3 = KafkaVersion("0.11.0.3")
LATEST_0_11_0 = V_0_11_0_3
LATEST_0_11 = LATEST_0_11_0

# 1.0.x versions
V_1_0_0 = KafkaVersion("1.0.0")
V_1_0_1 = KafkaVersion("1.0.1")
V_1_0_2 = KafkaVersion("1.0.2")
LATEST_1_0 = V_1_0_2

# 1.1.x versions
V_1_1_0 = KafkaVersion("1.1.0")
V_1_1_1 = KafkaVersion("1.1.1")
LATEST_1_1 = V_1_1_1

# 2.0.x versions
V_2_0_0 = KafkaVersion("2.0.0")
V_2_0_1 = KafkaVersion("2.0.1")
LATEST_2_0 = V_2_0_1

# 2.1.x versions
V_2_1_0 = KafkaVersion("2.1.0")
V_2_1_1 = KafkaVersion("2.1.1")
LATEST_2_1 = V_2_1_1

# 2.2.x versions
V_2_2_0 = KafkaVersion("2.2.0")
V_2_2_1 = KafkaVersion("2.2.1")
V_2_2_2 = KafkaVersion("2.2.2")
LATEST_2_2 = V_2_2_2

# 2.3.x versions
V_2_3_0 = KafkaVersion("2.3.0")
V_2_3_1 = KafkaVersion("2.3.1")
LATEST_2_3 = V_2_3_1

# 2.4.x versions
V_2_4_0 = KafkaVersion("2.4.0")
V_2_4_1 = KafkaVersion("2.4.1")
LATEST_2_4 = V_2_4_1

# 2.5.x versions
V_2_5_0 = KafkaVersion("2.5.0")
V_2_5_1 = KafkaVersion("2.5.1")
LATEST_2_5 = V_2_5_1

# 2.6.x versions
V_2_6_0 = KafkaVersion("2.6.0")
V_2_6_1 = KafkaVersion("2.6.1")
V_2_6_2 = KafkaVersion("2.6.2")
V_2_6_3 = KafkaVersion("2.6.3")
LATEST_2_6 = V_2_6_3

# 2.7.x versions
V_2_7_0 = KafkaVersion("2.7.0")
V_2_7_1 = KafkaVersion("2.7.1")
V_2_7_2 = KafkaVersion("2.7.2")
LATEST_2_7 = V_2_7_2

# 2.8.x versions
V_2_8_0 = KafkaVersion("2.8.0")
V_2_8_1 = KafkaVersion("2.8.1")
V_2_8_2 = KafkaVersion("2.8.2")
LATEST_2_8 = V_2_8_2

# 3.0.x versions
V_3_0_0 = KafkaVersion("3.0.0")
V_3_0_1 = KafkaVersion("3.0.1")
V_3_0_2 = KafkaVersion("3.0.2")
LATEST_3_0 = V_3_0_2

# 3.1.x versions
V_3_1_0 = KafkaVersion("3.1.0")
V_3_1_1 = KafkaVersion("3.1.1")
V_3_1_2 = KafkaVersion("3.1.2")
LATEST_3_1 = V_3_1_2

# 3.2.x versions
V_3_2_0 = KafkaVersion("3.2.0")
V_3_2_1 = KafkaVersion("3.2.1")
V_3_2_2 = KafkaVersion("3.2.2")
V_3_2_3 = KafkaVersion("3.2.3")
LATEST_3_2 = V_3_2_3

# 3.3.x versions
V_3_3_0 = KafkaVersion("3.3.0")
V_3_3_1 = KafkaVersion("3.3.1")
V_3_3_2 = KafkaVersion("3.3.2")
LATEST_3_3 = V_3_3_2

# 3.4.x versions
V_3_4_0 = KafkaVersion("3.4.0")
V_3_4_1 = KafkaVersion("3.4.1")
LATEST_3_4 = V_3_4_1

# 3.5.x versions
V_3_5_0 = KafkaVersion("3.5.0")
V_3_5_1 = KafkaVersion("3.5.1")
V_3_5_2 = KafkaVersion("3.5.2")
LATEST_3_5 = V_3_5_2

# 3.6.x versions
V_3_6_0 = KafkaVersion("3.6.0")
V_3_6_1 = KafkaVersion("3.6.1")
V_3_6_2 = KafkaVersion("3.6.2")
LATEST_3_6 = V_3_6_2

# 3.7.x version
V_3_7_0 = KafkaVersion("3.7.0")
<<<<<<< HEAD
LATEST_3_7 = V_3_7_0


# AutoMQ
# TODO add new version
AUTOMQ_V_1_1_0 = KafkaVersion("1.1.0")
AUTOMQ_LATEST_1_1 = AUTOMQ_V_1_1_0
=======
V_3_7_1 = KafkaVersion("3.7.1")
LATEST_3_7 = V_3_7_1

# 3.8.x version
V_3_8_0 = KafkaVersion("3.8.0")
LATEST_3_8 = V_3_8_0
>>>>>>> 6ff51bc3
<|MERGE_RESOLUTION|>--- conflicted
+++ resolved
@@ -270,19 +270,14 @@
 
 # 3.7.x version
 V_3_7_0 = KafkaVersion("3.7.0")
-<<<<<<< HEAD
-LATEST_3_7 = V_3_7_0
-
-
-# AutoMQ
-# TODO add new version
-AUTOMQ_V_1_1_0 = KafkaVersion("1.1.0")
-AUTOMQ_LATEST_1_1 = AUTOMQ_V_1_1_0
-=======
 V_3_7_1 = KafkaVersion("3.7.1")
 LATEST_3_7 = V_3_7_1
 
 # 3.8.x version
 V_3_8_0 = KafkaVersion("3.8.0")
 LATEST_3_8 = V_3_8_0
->>>>>>> 6ff51bc3
+
+# AutoMQ inject start
+AUTOMQ_V_1_1_0 = KafkaVersion("1.1.0")
+AUTOMQ_LATEST_1_1 = AUTOMQ_V_1_1_0
+# AutoMQ inject end