--- conflicted
+++ resolved
@@ -20,6 +20,7 @@
 from ducktape.mark.resource import cluster
 
 from kafkatest.services.console_consumer import ConsoleConsumer
+from kafkatest.services.kafka import KafkaService, quorum, consumer_group
 from kafkatest.services.kafka import KafkaService, quorum, consumer_group
 from kafkatest.services.monitor.jmx import JmxTool
 from kafkatest.services.verifiable_producer import VerifiableProducer
@@ -71,11 +72,7 @@
 
     @cluster(num_nodes=9)
     @matrix(
-<<<<<<< HEAD
         metadata_quorum=[quorum.isolated_kraft],
-=======
-        metadata_quorum=[quorum.zk, quorum.isolated_kraft],
->>>>>>> 0971924e
         use_new_coordinator=[False]
     )
     @matrix(
