--- conflicted
+++ resolved
@@ -86,12 +86,7 @@
     public static final String QUORUM_LINGER_MS_CONFIG = QUORUM_PREFIX + "append.linger.ms";
     public static final String QUORUM_LINGER_MS_DOC = "The duration in milliseconds that the leader will " +
         "wait for writes to accumulate before flushing them to disk.";
-<<<<<<< HEAD
     public static final int DEFAULT_QUORUM_LINGER_MS = 1;
-=======
-
-    public static final int DEFAULT_QUORUM_LINGER_MS = 25;
->>>>>>> 6ff51bc3
 
     public static final String QUORUM_REQUEST_TIMEOUT_MS_CONFIG = QUORUM_PREFIX +
         CommonClientConfigs.REQUEST_TIMEOUT_MS_CONFIG;
