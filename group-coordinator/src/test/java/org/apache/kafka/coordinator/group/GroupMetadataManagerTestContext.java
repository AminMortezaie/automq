/*
 * Licensed to the Apache Software Foundation (ASF) under one or more
 * contributor license agreements. See the NOTICE file distributed with
 * this work for additional information regarding copyright ownership.
 * The ASF licenses this file to You under the Apache License, Version 2.0
 * (the "License"); you may not use this file except in compliance with
 * the License. You may obtain a copy of the License at
 *
 *    http://www.apache.org/licenses/LICENSE-2.0
 *
 * Unless required by applicable law or agreed to in writing, software
 * distributed under the License is distributed on an "AS IS" BASIS,
 * WITHOUT WARRANTIES OR CONDITIONS OF ANY KIND, either express or implied.
 * See the License for the specific language governing permissions and
 * limitations under the License.
 */
package org.apache.kafka.coordinator.group;

import org.apache.kafka.clients.consumer.ConsumerPartitionAssignor;
import org.apache.kafka.clients.consumer.internals.ConsumerProtocol;
import org.apache.kafka.common.TopicPartition;
import org.apache.kafka.common.errors.UnknownMemberIdException;
import org.apache.kafka.common.message.ConsumerGroupDescribeResponseData;
import org.apache.kafka.common.message.ConsumerGroupHeartbeatRequestData;
import org.apache.kafka.common.message.ConsumerGroupHeartbeatResponseData;
import org.apache.kafka.common.message.ConsumerProtocolAssignment;
import org.apache.kafka.common.message.ConsumerProtocolSubscription;
import org.apache.kafka.common.message.DescribeGroupsResponseData;
import org.apache.kafka.common.message.HeartbeatRequestData;
import org.apache.kafka.common.message.HeartbeatResponseData;
import org.apache.kafka.common.message.JoinGroupRequestData;
import org.apache.kafka.common.message.JoinGroupResponseData;
import org.apache.kafka.common.message.LeaveGroupRequestData;
import org.apache.kafka.common.message.LeaveGroupResponseData;
import org.apache.kafka.common.message.ListGroupsResponseData;
import org.apache.kafka.common.message.SyncGroupRequestData;
import org.apache.kafka.common.message.SyncGroupResponseData;
import org.apache.kafka.common.network.ClientInformation;
import org.apache.kafka.common.network.ListenerName;
import org.apache.kafka.common.protocol.ApiKeys;
import org.apache.kafka.common.protocol.ApiMessage;
import org.apache.kafka.common.protocol.Errors;
import org.apache.kafka.common.requests.RequestContext;
import org.apache.kafka.common.requests.RequestHeader;
import org.apache.kafka.common.security.auth.KafkaPrincipal;
import org.apache.kafka.common.security.auth.SecurityProtocol;
import org.apache.kafka.common.utils.LogContext;
import org.apache.kafka.common.utils.MockTime;
import org.apache.kafka.coordinator.group.assignor.ConsumerGroupPartitionAssignor;
import org.apache.kafka.coordinator.group.classic.ClassicGroup;
import org.apache.kafka.coordinator.group.consumer.ConsumerGroup;
import org.apache.kafka.coordinator.group.consumer.ConsumerGroupBuilder;
import org.apache.kafka.coordinator.group.consumer.MemberState;
import org.apache.kafka.coordinator.group.generated.ConsumerGroupCurrentMemberAssignmentKey;
import org.apache.kafka.coordinator.group.generated.ConsumerGroupCurrentMemberAssignmentValue;
import org.apache.kafka.coordinator.group.generated.ConsumerGroupMemberMetadataKey;
import org.apache.kafka.coordinator.group.generated.ConsumerGroupMemberMetadataValue;
import org.apache.kafka.coordinator.group.generated.ConsumerGroupMetadataKey;
import org.apache.kafka.coordinator.group.generated.ConsumerGroupMetadataValue;
import org.apache.kafka.coordinator.group.generated.ConsumerGroupPartitionMetadataKey;
import org.apache.kafka.coordinator.group.generated.ConsumerGroupPartitionMetadataValue;
import org.apache.kafka.coordinator.group.generated.ConsumerGroupTargetAssignmentMemberKey;
import org.apache.kafka.coordinator.group.generated.ConsumerGroupTargetAssignmentMemberValue;
import org.apache.kafka.coordinator.group.generated.ConsumerGroupTargetAssignmentMetadataKey;
import org.apache.kafka.coordinator.group.generated.ConsumerGroupTargetAssignmentMetadataValue;
import org.apache.kafka.coordinator.group.generated.GroupMetadataKey;
import org.apache.kafka.coordinator.group.generated.GroupMetadataValue;
import org.apache.kafka.coordinator.group.metrics.GroupCoordinatorMetricsShard;
import org.apache.kafka.coordinator.group.runtime.CoordinatorResult;
import org.apache.kafka.image.MetadataImage;
import org.apache.kafka.server.common.ApiMessageAndVersion;
import org.apache.kafka.server.common.MetadataVersion;
import org.apache.kafka.timeline.SnapshotRegistry;

import java.net.InetAddress;
import java.util.ArrayList;
import java.util.Arrays;
import java.util.Collections;
import java.util.HashSet;
import java.util.List;
import java.util.Map;
import java.util.Set;
import java.util.concurrent.CompletableFuture;
import java.util.concurrent.ExecutionException;
import java.util.stream.Collectors;
import java.util.stream.IntStream;

import static org.apache.kafka.common.requests.JoinGroupRequest.UNKNOWN_MEMBER_ID;
import static org.apache.kafka.coordinator.group.Assertions.assertSyncGroupResponseEquals;
import static org.apache.kafka.coordinator.group.GroupMetadataManager.EMPTY_RESULT;
import static org.apache.kafka.coordinator.group.GroupMetadataManager.classicGroupHeartbeatKey;
<<<<<<< HEAD
=======
import static org.apache.kafka.coordinator.group.GroupMetadataManager.consumerGroupJoinKey;
>>>>>>> 0971924e
import static org.apache.kafka.coordinator.group.GroupMetadataManager.consumerGroupRebalanceTimeoutKey;
import static org.apache.kafka.coordinator.group.GroupMetadataManager.consumerGroupSessionTimeoutKey;
import static org.apache.kafka.coordinator.group.GroupMetadataManager.consumerGroupSyncKey;
import static org.apache.kafka.coordinator.group.classic.ClassicGroupState.COMPLETING_REBALANCE;
import static org.apache.kafka.coordinator.group.classic.ClassicGroupState.DEAD;
import static org.apache.kafka.coordinator.group.classic.ClassicGroupState.EMPTY;
import static org.apache.kafka.coordinator.group.classic.ClassicGroupState.PREPARING_REBALANCE;
import static org.apache.kafka.coordinator.group.classic.ClassicGroupState.STABLE;
import static org.junit.jupiter.api.Assertions.assertEquals;
import static org.junit.jupiter.api.Assertions.assertFalse;
import static org.junit.jupiter.api.Assertions.assertNotNull;
import static org.junit.jupiter.api.Assertions.assertNull;
import static org.junit.jupiter.api.Assertions.assertThrows;
import static org.junit.jupiter.api.Assertions.assertTrue;
import static org.junit.jupiter.api.Assertions.fail;
import static org.mockito.Mockito.mock;

public class GroupMetadataManagerTestContext {

    public static void assertNoOrEmptyResult(List<MockCoordinatorTimer.ExpiredTimeout<Void, CoordinatorRecord>> timeouts) {
        assertTrue(timeouts.size() <= 1);
        timeouts.forEach(timeout -> assertEquals(EMPTY_RESULT, timeout.result));
    }

    public static JoinGroupRequestData.JoinGroupRequestProtocolCollection toProtocols(String... protocolNames) {
        JoinGroupRequestData.JoinGroupRequestProtocolCollection protocols = new JoinGroupRequestData.JoinGroupRequestProtocolCollection(0);
        List<String> topicNames = Arrays.asList("foo", "bar", "baz");
        for (int i = 0; i < protocolNames.length; i++) {
            protocols.add(new JoinGroupRequestData.JoinGroupRequestProtocol()
                .setName(protocolNames[i])
                .setMetadata(ConsumerProtocol.serializeSubscription(new ConsumerPartitionAssignor.Subscription(
                    Collections.singletonList(topicNames.get(i % topicNames.size())))).array())
            );
        }
        return protocols;
    }

    public static JoinGroupRequestData.JoinGroupRequestProtocolCollection toConsumerProtocol(
        List<String> topicNames,
        List<TopicPartition> ownedPartitions
    ) {
        return toConsumerProtocol(topicNames, ownedPartitions, ConsumerProtocolSubscription.HIGHEST_SUPPORTED_VERSION);
    }

    public static JoinGroupRequestData.JoinGroupRequestProtocolCollection toConsumerProtocol(
        List<String> topicNames,
        List<TopicPartition> ownedPartitions,
        short version
    ) {
        JoinGroupRequestData.JoinGroupRequestProtocolCollection protocols =
            new JoinGroupRequestData.JoinGroupRequestProtocolCollection(0);
        protocols.add(new JoinGroupRequestData.JoinGroupRequestProtocol()
            .setName("range")
            .setMetadata(ConsumerProtocol.serializeSubscription(
                new ConsumerPartitionAssignor.Subscription(
                    topicNames,
                    null,
                    ownedPartitions
                ),
                version
            ).array())
        );
        return protocols;
    }

    public static CoordinatorRecord newGroupMetadataRecord(
        String groupId,
        GroupMetadataValue value,
        MetadataVersion metadataVersion
    ) {
        return new CoordinatorRecord(
            new ApiMessageAndVersion(
                new GroupMetadataKey()
                    .setGroup(groupId),
                (short) 2
            ),
            new ApiMessageAndVersion(
                value,
                metadataVersion.groupMetadataValueVersion()
            )
        );
    }

    public static class RebalanceResult {
        int generationId;
        String leaderId;
        byte[] leaderAssignment;
        String followerId;
        byte[] followerAssignment;

        RebalanceResult(
            int generationId,
            String leaderId,
            byte[] leaderAssignment,
            String followerId,
            byte[] followerAssignment
        ) {
            this.generationId = generationId;
            this.leaderId = leaderId;
            this.leaderAssignment = leaderAssignment;
            this.followerId = followerId;
            this.followerAssignment = followerAssignment;
        }
    }

    public static class PendingMemberGroupResult {
        String leaderId;
        String followerId;
        JoinGroupResponseData pendingMemberResponse;

        public PendingMemberGroupResult(
            String leaderId,
            String followerId,
            JoinGroupResponseData pendingMemberResponse
        ) {
            this.leaderId = leaderId;
            this.followerId = followerId;
            this.pendingMemberResponse = pendingMemberResponse;
        }
    }

    public static class JoinResult {
        CompletableFuture<JoinGroupResponseData> joinFuture;
        List<CoordinatorRecord> records;
        CompletableFuture<Void> appendFuture;

        public JoinResult(
            CompletableFuture<JoinGroupResponseData> joinFuture,
            CoordinatorResult<Void, CoordinatorRecord> coordinatorResult
        ) {
            this.joinFuture = joinFuture;
            this.records = coordinatorResult.records();
            this.appendFuture = coordinatorResult.appendFuture();
        }
    }

    public static class SyncResult {
        CompletableFuture<SyncGroupResponseData> syncFuture;
        List<CoordinatorRecord> records;
        CompletableFuture<Void> appendFuture;

        public SyncResult(
            CompletableFuture<SyncGroupResponseData> syncFuture,
            CoordinatorResult<Void, CoordinatorRecord> coordinatorResult
        ) {
            this.syncFuture = syncFuture;
            this.records = coordinatorResult.records();
            this.appendFuture = coordinatorResult.appendFuture();
        }
    }

    public static class JoinGroupRequestBuilder {
        String groupId = null;
        String groupInstanceId = null;
        String memberId = null;
        String protocolType = "consumer";
        JoinGroupRequestData.JoinGroupRequestProtocolCollection protocols = new JoinGroupRequestData.JoinGroupRequestProtocolCollection(0);
        int sessionTimeoutMs = 500;
        int rebalanceTimeoutMs = 500;
        String reason = null;

        JoinGroupRequestBuilder withGroupId(String groupId) {
            this.groupId = groupId;
            return this;
        }

        JoinGroupRequestBuilder withGroupInstanceId(String groupInstanceId) {
            this.groupInstanceId = groupInstanceId;
            return this;
        }

        JoinGroupRequestBuilder withMemberId(String memberId) {
            this.memberId = memberId;
            return this;
        }

        JoinGroupRequestBuilder withDefaultProtocolTypeAndProtocols() {
            this.protocols = toProtocols("range");
            return this;
        }

        JoinGroupRequestBuilder withProtocolSuperset() {
            this.protocols = toProtocols("range", "roundrobin");
            return this;
        }

        JoinGroupRequestBuilder withProtocolType(String protocolType) {
            this.protocolType = protocolType;
            return this;
        }

        JoinGroupRequestBuilder withProtocols(JoinGroupRequestData.JoinGroupRequestProtocolCollection protocols) {
            this.protocols = protocols;
            return this;
        }

        JoinGroupRequestBuilder withRebalanceTimeoutMs(int rebalanceTimeoutMs) {
            this.rebalanceTimeoutMs = rebalanceTimeoutMs;
            return this;
        }

        JoinGroupRequestBuilder withSessionTimeoutMs(int sessionTimeoutMs) {
            this.sessionTimeoutMs = sessionTimeoutMs;
            return this;
        }

        JoinGroupRequestBuilder withReason(String reason) {
            this.reason = reason;
            return this;
        }

        JoinGroupRequestData build() {
            return new JoinGroupRequestData()
                .setGroupId(groupId)
                .setGroupInstanceId(groupInstanceId)
                .setMemberId(memberId)
                .setProtocolType(protocolType)
                .setProtocols(protocols)
                .setRebalanceTimeoutMs(rebalanceTimeoutMs)
                .setSessionTimeoutMs(sessionTimeoutMs)
                .setReason(reason);
        }
    }

    public static class SyncGroupRequestBuilder {
        String groupId = null;
        String groupInstanceId = null;
        String memberId = null;
        String protocolType = "consumer";
        String protocolName = "range";
        int generationId = 0;
        List<SyncGroupRequestData.SyncGroupRequestAssignment> assignment = Collections.emptyList();

        SyncGroupRequestBuilder withGroupId(String groupId) {
            this.groupId = groupId;
            return this;
        }

        SyncGroupRequestBuilder withGroupInstanceId(String groupInstanceId) {
            this.groupInstanceId = groupInstanceId;
            return this;
        }

        SyncGroupRequestBuilder withMemberId(String memberId) {
            this.memberId = memberId;
            return this;
        }

        SyncGroupRequestBuilder withGenerationId(int generationId) {
            this.generationId = generationId;
            return this;
        }

        SyncGroupRequestBuilder withProtocolType(String protocolType) {
            this.protocolType = protocolType;
            return this;
        }

        SyncGroupRequestBuilder withProtocolName(String protocolName) {
            this.protocolName = protocolName;
            return this;
        }

        SyncGroupRequestBuilder withAssignment(List<SyncGroupRequestData.SyncGroupRequestAssignment> assignment) {
            this.assignment = assignment;
            return this;
        }


        SyncGroupRequestData build() {
            return new SyncGroupRequestData()
                .setGroupId(groupId)
                .setGroupInstanceId(groupInstanceId)
                .setMemberId(memberId)
                .setGenerationId(generationId)
                .setProtocolType(protocolType)
                .setProtocolName(protocolName)
                .setAssignments(assignment);
        }
    }

    public static class Builder {
        final private MockTime time = new MockTime();
        final private MockCoordinatorTimer<Void, CoordinatorRecord> timer = new MockCoordinatorTimer<>(time);
        final private LogContext logContext = new LogContext();
        final private SnapshotRegistry snapshotRegistry = new SnapshotRegistry(logContext);
        private MetadataImage metadataImage;
        private List<ConsumerGroupPartitionAssignor> consumerGroupAssignors = Collections.singletonList(new MockPartitionAssignor("range"));
        final private List<ConsumerGroupBuilder> consumerGroupBuilders = new ArrayList<>();
        private int consumerGroupMaxSize = Integer.MAX_VALUE;
        private int consumerGroupMetadataRefreshIntervalMs = Integer.MAX_VALUE;
        private int classicGroupMaxSize = Integer.MAX_VALUE;
        private int classicGroupInitialRebalanceDelayMs = 3000;
        final private int classicGroupNewMemberJoinTimeoutMs = 5 * 60 * 1000;
        private int classicGroupMinSessionTimeoutMs = 10;
        private int classicGroupMaxSessionTimeoutMs = 10 * 60 * 1000;
        final private GroupCoordinatorMetricsShard metrics = mock(GroupCoordinatorMetricsShard.class);
        private ConsumerGroupMigrationPolicy consumerGroupMigrationPolicy = ConsumerGroupMigrationPolicy.DISABLED;

        public Builder withMetadataImage(MetadataImage metadataImage) {
            this.metadataImage = metadataImage;
            return this;
        }

        public Builder withConsumerGroupAssignors(List<ConsumerGroupPartitionAssignor> assignors) {
            this.consumerGroupAssignors = assignors;
            return this;
        }

        public Builder withConsumerGroup(ConsumerGroupBuilder builder) {
            this.consumerGroupBuilders.add(builder);
            return this;
        }

        public Builder withConsumerGroupMaxSize(int consumerGroupMaxSize) {
            this.consumerGroupMaxSize = consumerGroupMaxSize;
            return this;
        }

        public Builder withConsumerGroupMetadataRefreshIntervalMs(int consumerGroupMetadataRefreshIntervalMs) {
            this.consumerGroupMetadataRefreshIntervalMs = consumerGroupMetadataRefreshIntervalMs;
            return this;
        }

        public Builder withClassicGroupMaxSize(int classicGroupMaxSize) {
            this.classicGroupMaxSize = classicGroupMaxSize;
            return this;
        }

        public Builder withClassicGroupInitialRebalanceDelayMs(int classicGroupInitialRebalanceDelayMs) {
            this.classicGroupInitialRebalanceDelayMs = classicGroupInitialRebalanceDelayMs;
            return this;
        }

        public Builder withClassicGroupMinSessionTimeoutMs(int classicGroupMinSessionTimeoutMs) {
            this.classicGroupMinSessionTimeoutMs = classicGroupMinSessionTimeoutMs;
            return this;
        }

        public Builder withClassicGroupMaxSessionTimeoutMs(int classicGroupMaxSessionTimeoutMs) {
            this.classicGroupMaxSessionTimeoutMs = classicGroupMaxSessionTimeoutMs;
            return this;
        }

        public Builder withConsumerGroupMigrationPolicy(ConsumerGroupMigrationPolicy consumerGroupMigrationPolicy) {
            this.consumerGroupMigrationPolicy = consumerGroupMigrationPolicy;
            return this;
        }

        public GroupMetadataManagerTestContext build() {
            if (metadataImage == null) metadataImage = MetadataImage.EMPTY;
            if (consumerGroupAssignors == null) consumerGroupAssignors = Collections.emptyList();

            GroupMetadataManagerTestContext context = new GroupMetadataManagerTestContext(
                time,
                timer,
                snapshotRegistry,
                metrics,
                new GroupMetadataManager.Builder()
                    .withSnapshotRegistry(snapshotRegistry)
                    .withLogContext(logContext)
                    .withTime(time)
                    .withTimer(timer)
                    .withMetadataImage(metadataImage)
                    .withConsumerGroupHeartbeatInterval(5000)
                    .withConsumerGroupSessionTimeout(45000)
                    .withConsumerGroupMaxSize(consumerGroupMaxSize)
                    .withConsumerGroupAssignors(consumerGroupAssignors)
                    .withConsumerGroupMetadataRefreshIntervalMs(consumerGroupMetadataRefreshIntervalMs)
                    .withClassicGroupMaxSize(classicGroupMaxSize)
                    .withClassicGroupMinSessionTimeoutMs(classicGroupMinSessionTimeoutMs)
                    .withClassicGroupMaxSessionTimeoutMs(classicGroupMaxSessionTimeoutMs)
                    .withClassicGroupInitialRebalanceDelayMs(classicGroupInitialRebalanceDelayMs)
                    .withClassicGroupNewMemberJoinTimeoutMs(classicGroupNewMemberJoinTimeoutMs)
                    .withGroupCoordinatorMetricsShard(metrics)
                    .withConsumerGroupMigrationPolicy(consumerGroupMigrationPolicy)
                    .build(),
                classicGroupInitialRebalanceDelayMs,
                classicGroupNewMemberJoinTimeoutMs
            );

            consumerGroupBuilders.forEach(builder -> builder.build(metadataImage.topics()).forEach(context::replay));

            context.commit();

            return context;
        }
    }

    final MockTime time;
    final MockCoordinatorTimer<Void, CoordinatorRecord> timer;
    final SnapshotRegistry snapshotRegistry;
    final GroupCoordinatorMetricsShard metrics;
    final GroupMetadataManager groupMetadataManager;
    final int classicGroupInitialRebalanceDelayMs;
    final int classicGroupNewMemberJoinTimeoutMs;

    long lastCommittedOffset = 0L;
    long lastWrittenOffset = 0L;

    public GroupMetadataManagerTestContext(
        MockTime time,
        MockCoordinatorTimer<Void, CoordinatorRecord> timer,
        SnapshotRegistry snapshotRegistry,
        GroupCoordinatorMetricsShard metrics,
        GroupMetadataManager groupMetadataManager,
        int classicGroupInitialRebalanceDelayMs,
        int classicGroupNewMemberJoinTimeoutMs
    ) {
        this.time = time;
        this.timer = timer;
        this.snapshotRegistry = snapshotRegistry;
        this.metrics = metrics;
        this.groupMetadataManager = groupMetadataManager;
        this.classicGroupInitialRebalanceDelayMs = classicGroupInitialRebalanceDelayMs;
        this.classicGroupNewMemberJoinTimeoutMs = classicGroupNewMemberJoinTimeoutMs;
        snapshotRegistry.getOrCreateSnapshot(lastWrittenOffset);
    }

    public void commit() {
        long lastCommittedOffset = this.lastCommittedOffset;
        this.lastCommittedOffset = lastWrittenOffset;
        snapshotRegistry.deleteSnapshotsUpTo(lastCommittedOffset);
    }

    public void rollback() {
        lastWrittenOffset = lastCommittedOffset;
        snapshotRegistry.revertToSnapshot(lastCommittedOffset);
    }

    public ConsumerGroup.ConsumerGroupState consumerGroupState(
        String groupId
    ) {
        return groupMetadataManager
            .consumerGroup(groupId)
            .state();
    }

    public MemberState consumerGroupMemberState(
        String groupId,
        String memberId
    ) {
        return groupMetadataManager
            .consumerGroup(groupId)
            .getOrMaybeCreateMember(memberId, false)
            .state();
    }

    public CoordinatorResult<ConsumerGroupHeartbeatResponseData, CoordinatorRecord> consumerGroupHeartbeat(
        ConsumerGroupHeartbeatRequestData request
    ) {
        RequestContext context = new RequestContext(
            new RequestHeader(
                ApiKeys.CONSUMER_GROUP_HEARTBEAT,
                ApiKeys.CONSUMER_GROUP_HEARTBEAT.latestVersion(),
                "client",
                0
            ),
            "1",
            InetAddress.getLoopbackAddress(),
            KafkaPrincipal.ANONYMOUS,
            ListenerName.forSecurityProtocol(SecurityProtocol.PLAINTEXT),
            SecurityProtocol.PLAINTEXT,
            ClientInformation.EMPTY,
            false
        );

        CoordinatorResult<ConsumerGroupHeartbeatResponseData, CoordinatorRecord> result = groupMetadataManager.consumerGroupHeartbeat(
            context,
            request
        );

        if (result.replayRecords()) {
            result.records().forEach(this::replay);
        }
        return result;
    }

    public List<MockCoordinatorTimer.ExpiredTimeout<Void, CoordinatorRecord>> sleep(long ms) {
        time.sleep(ms);
        List<MockCoordinatorTimer.ExpiredTimeout<Void, CoordinatorRecord>> timeouts = timer.poll();
        timeouts.forEach(timeout -> {
            if (timeout.result.replayRecords()) {
                timeout.result.records().forEach(this::replay);
            }
        });
        return timeouts;
    }

    public void assertSessionTimeout(
        String groupId,
        String memberId,
        long delayMs
    ) {
        MockCoordinatorTimer.ScheduledTimeout<Void, CoordinatorRecord> timeout =
            timer.timeout(consumerGroupSessionTimeoutKey(groupId, memberId));
        assertNotNull(timeout);
        assertEquals(time.milliseconds() + delayMs, timeout.deadlineMs);
    }

    public void assertNoSessionTimeout(
        String groupId,
        String memberId
    ) {
        MockCoordinatorTimer.ScheduledTimeout<Void, CoordinatorRecord> timeout =
            timer.timeout(consumerGroupSessionTimeoutKey(groupId, memberId));
        assertNull(timeout);
    }

<<<<<<< HEAD
    public MockCoordinatorTimer.ScheduledTimeout<Void, Record> assertRebalanceTimeout(
=======
    public MockCoordinatorTimer.ScheduledTimeout<Void, CoordinatorRecord> assertRebalanceTimeout(
        String groupId,
        String memberId,
        long delayMs
    ) {
        MockCoordinatorTimer.ScheduledTimeout<Void, CoordinatorRecord> timeout =
            timer.timeout(consumerGroupRebalanceTimeoutKey(groupId, memberId));
        assertNotNull(timeout);
        assertEquals(time.milliseconds() + delayMs, timeout.deadlineMs);
        return timeout;
    }

    public void assertNoRebalanceTimeout(
        String groupId,
        String memberId
    ) {
        MockCoordinatorTimer.ScheduledTimeout<Void, CoordinatorRecord> timeout =
            timer.timeout(consumerGroupRebalanceTimeoutKey(groupId, memberId));
        assertNull(timeout);
    }

    public MockCoordinatorTimer.ScheduledTimeout<Void, CoordinatorRecord> assertJoinTimeout(
        String groupId,
        String memberId,
        long delayMs
    ) {
        MockCoordinatorTimer.ScheduledTimeout<Void, CoordinatorRecord> timeout =
            timer.timeout(consumerGroupJoinKey(groupId, memberId));
        assertNotNull(timeout);
        assertEquals(time.milliseconds() + delayMs, timeout.deadlineMs);
        return timeout;
    }

    public void assertNoJoinTimeout(
        String groupId,
        String memberId
    ) {
        MockCoordinatorTimer.ScheduledTimeout<Void, CoordinatorRecord> timeout =
            timer.timeout(consumerGroupJoinKey(groupId, memberId));
        assertNull(timeout);
    }

    public MockCoordinatorTimer.ScheduledTimeout<Void, CoordinatorRecord> assertSyncTimeout(
>>>>>>> 0971924e
        String groupId,
        String memberId,
        long delayMs
    ) {
<<<<<<< HEAD
        MockCoordinatorTimer.ScheduledTimeout<Void, Record> timeout =
            timer.timeout(consumerGroupRebalanceTimeoutKey(groupId, memberId));
=======
        MockCoordinatorTimer.ScheduledTimeout<Void, CoordinatorRecord> timeout =
            timer.timeout(consumerGroupSyncKey(groupId, memberId));
>>>>>>> 0971924e
        assertNotNull(timeout);
        assertEquals(time.milliseconds() + delayMs, timeout.deadlineMs);
        return timeout;
    }

<<<<<<< HEAD
    public void assertNoRebalanceTimeout(
        String groupId,
        String memberId
    ) {
        MockCoordinatorTimer.ScheduledTimeout<Void, Record> timeout =
            timer.timeout(consumerGroupRebalanceTimeoutKey(groupId, memberId));
=======
    public void assertNoSyncTimeout(
        String groupId,
        String memberId
    ) {
        MockCoordinatorTimer.ScheduledTimeout<Void, CoordinatorRecord> timeout =
            timer.timeout(consumerGroupSyncKey(groupId, memberId));
>>>>>>> 0971924e
        assertNull(timeout);
    }

    ClassicGroup createClassicGroup(String groupId) {
        return groupMetadataManager.getOrMaybeCreateClassicGroup(groupId, true);
    }

    public JoinResult sendClassicGroupJoin(
        JoinGroupRequestData request
    ) {
        return sendClassicGroupJoin(request, false);
    }

    public JoinResult sendClassicGroupJoin(
        JoinGroupRequestData request,
        boolean requireKnownMemberId
    ) {
        return sendClassicGroupJoin(request, requireKnownMemberId, false);
    }

    public JoinResult sendClassicGroupJoin(
        JoinGroupRequestData request,
        boolean requireKnownMemberId,
        boolean supportSkippingAssignment
    ) {
        // requireKnownMemberId is true: version >= 4 (See JoinGroupRequest#requiresKnownMemberId())
        // supportSkippingAssignment is true: version >= 9 (See JoinGroupRequest#supportsSkippingAssignment())
        short joinGroupVersion = 3;

        if (requireKnownMemberId) {
            joinGroupVersion = 4;
            if (supportSkippingAssignment) {
                joinGroupVersion = ApiKeys.JOIN_GROUP.latestVersion();
            }
        }

        RequestContext context = new RequestContext(
            new RequestHeader(
                ApiKeys.JOIN_GROUP,
                joinGroupVersion,
                "client",
                0
            ),
            "1",
            InetAddress.getLoopbackAddress(),
            KafkaPrincipal.ANONYMOUS,
            ListenerName.forSecurityProtocol(SecurityProtocol.PLAINTEXT),
            SecurityProtocol.PLAINTEXT,
            ClientInformation.EMPTY,
            false
        );

        CompletableFuture<JoinGroupResponseData> responseFuture = new CompletableFuture<>();
        CoordinatorResult<Void, CoordinatorRecord> coordinatorResult = groupMetadataManager.classicGroupJoin(
            context,
            request,
            responseFuture
        );

        if (coordinatorResult.replayRecords()) {
            coordinatorResult.records().forEach(this::replay);
        }

        return new JoinResult(responseFuture, coordinatorResult);
    }

    public JoinGroupResponseData joinClassicGroupAsDynamicMemberAndCompleteRebalance(
        String groupId
    ) throws Exception {
        ClassicGroup group = createClassicGroup(groupId);

        JoinGroupResponseData leaderJoinResponse =
            joinClassicGroupAsDynamicMemberAndCompleteJoin(new JoinGroupRequestBuilder()
                .withGroupId(groupId)
                .withMemberId(UNKNOWN_MEMBER_ID)
                .withDefaultProtocolTypeAndProtocols()
                .withRebalanceTimeoutMs(10000)
                .withSessionTimeoutMs(5000)
                .build());

        assertEquals(1, leaderJoinResponse.generationId());
        assertTrue(group.isInState(COMPLETING_REBALANCE));

        SyncResult syncResult = sendClassicGroupSync(new SyncGroupRequestBuilder()
            .withGroupId(groupId)
            .withMemberId(leaderJoinResponse.memberId())
            .withGenerationId(leaderJoinResponse.generationId())
            .build());

        assertEquals(
            Collections.singletonList(CoordinatorRecordHelpers.newGroupMetadataRecord(group, group.groupAssignment(), MetadataVersion.latestTesting())),
            syncResult.records
        );
        // Simulate a successful write to the log.
        syncResult.appendFuture.complete(null);

        assertTrue(syncResult.syncFuture.isDone());
        assertEquals(Errors.NONE.code(), syncResult.syncFuture.get().errorCode());
        assertTrue(group.isInState(STABLE));

        return leaderJoinResponse;
    }

    public JoinGroupResponseData joinClassicGroupAsDynamicMemberAndCompleteJoin(
        JoinGroupRequestData request
    ) throws ExecutionException, InterruptedException {
        boolean requireKnownMemberId = true;
        String newMemberId = request.memberId();

        if (request.memberId().equals(UNKNOWN_MEMBER_ID)) {
            // Since member id is required, we need another round to get the successful join group result.
            JoinResult firstJoinResult = sendClassicGroupJoin(
                request,
                requireKnownMemberId
            );
            assertTrue(firstJoinResult.records.isEmpty());
            assertTrue(firstJoinResult.joinFuture.isDone());
            assertEquals(Errors.MEMBER_ID_REQUIRED.code(), firstJoinResult.joinFuture.get().errorCode());
            newMemberId = firstJoinResult.joinFuture.get().memberId();
        }

        // Second round
        JoinGroupRequestData secondRequest = new JoinGroupRequestData()
            .setGroupId(request.groupId())
            .setMemberId(newMemberId)
            .setProtocolType(request.protocolType())
            .setProtocols(request.protocols())
            .setSessionTimeoutMs(request.sessionTimeoutMs())
            .setRebalanceTimeoutMs(request.rebalanceTimeoutMs())
            .setReason(request.reason());

        JoinResult secondJoinResult = sendClassicGroupJoin(
            secondRequest,
            requireKnownMemberId
        );

        assertTrue(secondJoinResult.records.isEmpty());
        List<MockCoordinatorTimer.ExpiredTimeout<Void, CoordinatorRecord>> timeouts = sleep(classicGroupInitialRebalanceDelayMs);
        assertEquals(1, timeouts.size());
        assertTrue(secondJoinResult.joinFuture.isDone());
        assertEquals(Errors.NONE.code(), secondJoinResult.joinFuture.get().errorCode());

        return secondJoinResult.joinFuture.get();
    }

    public JoinGroupResponseData joinClassicGroupAndCompleteJoin(
        JoinGroupRequestData request,
        boolean requireKnownMemberId,
        boolean supportSkippingAssignment
    ) throws ExecutionException, InterruptedException {
        return joinClassicGroupAndCompleteJoin(
            request,
            requireKnownMemberId,
            supportSkippingAssignment,
            classicGroupInitialRebalanceDelayMs
        );
    }

    public JoinGroupResponseData joinClassicGroupAndCompleteJoin(
        JoinGroupRequestData request,
        boolean requireKnownMemberId,
        boolean supportSkippingAssignment,
        int advanceClockMs
    ) throws ExecutionException, InterruptedException {
        if (requireKnownMemberId && request.groupInstanceId().isEmpty()) {
            return joinClassicGroupAsDynamicMemberAndCompleteJoin(request);
        }

        try {
            JoinResult joinResult = sendClassicGroupJoin(
                request,
                requireKnownMemberId,
                supportSkippingAssignment
            );

            sleep(advanceClockMs);
            assertTrue(joinResult.joinFuture.isDone());
            assertEquals(Errors.NONE.code(), joinResult.joinFuture.get().errorCode());
            return joinResult.joinFuture.get();
        } catch (Exception e) {
            fail("Failed to due: " + e.getMessage());
        }
        return null;
    }

    public SyncResult sendClassicGroupSync(SyncGroupRequestData request) {
        RequestContext context = new RequestContext(
            new RequestHeader(
                ApiKeys.SYNC_GROUP,
                ApiKeys.SYNC_GROUP.latestVersion(),
                "client",
                0
            ),
            "1",
            InetAddress.getLoopbackAddress(),
            KafkaPrincipal.ANONYMOUS,
            ListenerName.forSecurityProtocol(SecurityProtocol.PLAINTEXT),
            SecurityProtocol.PLAINTEXT,
            ClientInformation.EMPTY,
            false
        );

        CompletableFuture<SyncGroupResponseData> responseFuture = new CompletableFuture<>();

        CoordinatorResult<Void, CoordinatorRecord> coordinatorResult = groupMetadataManager.classicGroupSync(
            context,
            request,
            responseFuture
        );

        if (coordinatorResult.replayRecords()) {
            coordinatorResult.records().forEach(this::replay);
        }

        return new SyncResult(responseFuture, coordinatorResult);
    }

    public RebalanceResult staticMembersJoinAndRebalance(
        String groupId,
        String leaderInstanceId,
        String followerInstanceId
    ) throws Exception {
        return staticMembersJoinAndRebalance(
            groupId,
            leaderInstanceId,
            followerInstanceId,
            10000,
            5000
        );
    }

    public RebalanceResult staticMembersJoinAndRebalance(
        String groupId,
        String leaderInstanceId,
        String followerInstanceId,
        int rebalanceTimeoutMs,
        int sessionTimeoutMs
    ) throws Exception {
        ClassicGroup group = createClassicGroup(groupId);

        JoinGroupRequestData joinRequest = new JoinGroupRequestBuilder()
            .withGroupId(groupId)
            .withGroupInstanceId(leaderInstanceId)
            .withMemberId(UNKNOWN_MEMBER_ID)
            .withProtocolType("consumer")
            .withProtocolSuperset()
            .withRebalanceTimeoutMs(rebalanceTimeoutMs)
            .withSessionTimeoutMs(sessionTimeoutMs)
            .build();

        JoinResult leaderJoinResult = sendClassicGroupJoin(joinRequest);
        JoinResult followerJoinResult = sendClassicGroupJoin(joinRequest.setGroupInstanceId(followerInstanceId));

        assertTrue(leaderJoinResult.records.isEmpty());
        assertTrue(followerJoinResult.records.isEmpty());
        assertFalse(leaderJoinResult.joinFuture.isDone());
        assertFalse(followerJoinResult.joinFuture.isDone());

        // The goal for two timer advance is to let first group initial join complete and set newMemberAdded flag to false. Next advance is
        // to trigger the rebalance as needed for follower delayed join. One large time advance won't help because we could only populate one
        // delayed join from purgatory and the new delayed op is created at that time and never be triggered.
        assertNoOrEmptyResult(sleep(classicGroupInitialRebalanceDelayMs));
        assertNoOrEmptyResult(sleep(classicGroupInitialRebalanceDelayMs));

        assertTrue(leaderJoinResult.joinFuture.isDone());
        assertTrue(followerJoinResult.joinFuture.isDone());
        assertEquals(Errors.NONE.code(), leaderJoinResult.joinFuture.get().errorCode());
        assertEquals(Errors.NONE.code(), followerJoinResult.joinFuture.get().errorCode());
        assertEquals(1, leaderJoinResult.joinFuture.get().generationId());
        assertEquals(1, followerJoinResult.joinFuture.get().generationId());
        assertEquals(2, group.size());
        assertEquals(1, group.generationId());
        assertTrue(group.isInState(COMPLETING_REBALANCE));

        String leaderId = leaderJoinResult.joinFuture.get().memberId();
        String followerId = followerJoinResult.joinFuture.get().memberId();
        List<SyncGroupRequestData.SyncGroupRequestAssignment> assignment = new ArrayList<>();
        assignment.add(new SyncGroupRequestData.SyncGroupRequestAssignment().setMemberId(leaderId)
                                                                            .setAssignment(new byte[]{1}));
        assignment.add(new SyncGroupRequestData.SyncGroupRequestAssignment().setMemberId(followerId)
                                                                            .setAssignment(new byte[]{2}));

        SyncGroupRequestData syncRequest = new SyncGroupRequestBuilder()
            .withGroupId(groupId)
            .withGroupInstanceId(leaderInstanceId)
            .withMemberId(leaderId)
            .withGenerationId(1)
            .withAssignment(assignment)
            .build();

        SyncResult leaderSyncResult = sendClassicGroupSync(syncRequest);

        // The generated record should contain the new assignment.
        Map<String, byte[]> groupAssignment = assignment.stream().collect(Collectors.toMap(
            SyncGroupRequestData.SyncGroupRequestAssignment::memberId, SyncGroupRequestData.SyncGroupRequestAssignment::assignment
        ));
        assertEquals(
            Collections.singletonList(
                CoordinatorRecordHelpers.newGroupMetadataRecord(group, groupAssignment, MetadataVersion.latestTesting())),
            leaderSyncResult.records
        );

        // Simulate a successful write to the log.
        leaderSyncResult.appendFuture.complete(null);

        assertTrue(leaderSyncResult.syncFuture.isDone());
        assertEquals(Errors.NONE.code(), leaderSyncResult.syncFuture.get().errorCode());
        assertTrue(group.isInState(STABLE));

        SyncResult followerSyncResult = sendClassicGroupSync(
            syncRequest.setGroupInstanceId(followerInstanceId)
                       .setMemberId(followerId)
                       .setAssignments(Collections.emptyList())
        );

        assertTrue(followerSyncResult.records.isEmpty());
        assertTrue(followerSyncResult.syncFuture.isDone());
        assertEquals(Errors.NONE.code(), followerSyncResult.syncFuture.get().errorCode());
        assertTrue(group.isInState(STABLE));

        assertEquals(2, group.size());
        assertEquals(1, group.generationId());

        return new RebalanceResult(
            1,
            leaderId,
            leaderSyncResult.syncFuture.get().assignment(),
            followerId,
            followerSyncResult.syncFuture.get().assignment()
        );
    }

    public PendingMemberGroupResult setupGroupWithPendingMember(ClassicGroup group) throws Exception {
        // Add the first member
        JoinGroupRequestData joinRequest = new JoinGroupRequestBuilder()
            .withGroupId(group.groupId())
            .withMemberId(UNKNOWN_MEMBER_ID)
            .withDefaultProtocolTypeAndProtocols()
            .withRebalanceTimeoutMs(10000)
            .withSessionTimeoutMs(5000)
            .build();

        JoinGroupResponseData leaderJoinResponse =
            joinClassicGroupAsDynamicMemberAndCompleteJoin(joinRequest);

        List<SyncGroupRequestData.SyncGroupRequestAssignment> assignment = new ArrayList<>();
        assignment.add(new SyncGroupRequestData.SyncGroupRequestAssignment().setMemberId(leaderJoinResponse.memberId()));
        SyncGroupRequestData syncRequest = new SyncGroupRequestBuilder()
            .withGroupId(group.groupId())
            .withMemberId(leaderJoinResponse.memberId())
            .withGenerationId(leaderJoinResponse.generationId())
            .withAssignment(assignment)
            .build();

        SyncResult syncResult = sendClassicGroupSync(syncRequest);

        // Now the group is stable, with the one member that joined above
        assertEquals(
            Collections.singletonList(CoordinatorRecordHelpers.newGroupMetadataRecord(group, group.groupAssignment(), MetadataVersion.latestTesting())),
            syncResult.records
        );
        // Simulate a successful write to log.
        syncResult.appendFuture.complete(null);

        assertTrue(syncResult.syncFuture.isDone());
        assertEquals(Errors.NONE.code(), syncResult.syncFuture.get().errorCode());

        // Start the join for the second member
        JoinResult followerJoinResult = sendClassicGroupJoin(
            joinRequest.setMemberId(UNKNOWN_MEMBER_ID)
        );

        assertTrue(followerJoinResult.records.isEmpty());
        assertFalse(followerJoinResult.joinFuture.isDone());

        JoinResult leaderJoinResult = sendClassicGroupJoin(
            joinRequest.setMemberId(leaderJoinResponse.memberId())
        );

        assertTrue(leaderJoinResult.records.isEmpty());
        assertTrue(group.isInState(COMPLETING_REBALANCE));
        assertTrue(leaderJoinResult.joinFuture.isDone());
        assertTrue(followerJoinResult.joinFuture.isDone());
        assertEquals(Errors.NONE.code(), leaderJoinResult.joinFuture.get().errorCode());
        assertEquals(Errors.NONE.code(), followerJoinResult.joinFuture.get().errorCode());
        assertEquals(leaderJoinResult.joinFuture.get().generationId(), followerJoinResult.joinFuture.get().generationId());
        assertEquals(leaderJoinResponse.memberId(), leaderJoinResult.joinFuture.get().leader());
        assertEquals(leaderJoinResponse.memberId(), followerJoinResult.joinFuture.get().leader());

        int nextGenerationId = leaderJoinResult.joinFuture.get().generationId();
        String followerId = followerJoinResult.joinFuture.get().memberId();

        // Stabilize the group
        syncResult = sendClassicGroupSync(syncRequest.setGenerationId(nextGenerationId));

        assertEquals(
            Collections.singletonList(CoordinatorRecordHelpers.newGroupMetadataRecord(group, group.groupAssignment(), MetadataVersion.latestTesting())),
            syncResult.records
        );
        // Simulate a successful write to log.
        syncResult.appendFuture.complete(null);

        assertTrue(syncResult.syncFuture.isDone());
        assertEquals(Errors.NONE.code(), syncResult.syncFuture.get().errorCode());
        assertTrue(group.isInState(STABLE));

        // Re-join an existing member, to transition the group to PreparingRebalance state.
        leaderJoinResult = sendClassicGroupJoin(
            joinRequest.setMemberId(leaderJoinResponse.memberId()));

        assertTrue(leaderJoinResult.records.isEmpty());
        assertFalse(leaderJoinResult.joinFuture.isDone());
        assertTrue(group.isInState(PREPARING_REBALANCE));

        // Create a pending member in the group
        JoinResult pendingMemberJoinResult = sendClassicGroupJoin(
            joinRequest
                .setMemberId(UNKNOWN_MEMBER_ID)
                .setSessionTimeoutMs(2500),
            true
        );

        assertTrue(pendingMemberJoinResult.records.isEmpty());
        assertTrue(pendingMemberJoinResult.joinFuture.isDone());
        assertEquals(Errors.MEMBER_ID_REQUIRED.code(), pendingMemberJoinResult.joinFuture.get().errorCode());
        assertEquals(1, group.numPendingJoinMembers());

        // Re-join the second existing member
        followerJoinResult = sendClassicGroupJoin(
            joinRequest.setMemberId(followerId).setSessionTimeoutMs(5000)
        );

        assertTrue(followerJoinResult.records.isEmpty());
        assertFalse(followerJoinResult.joinFuture.isDone());
        assertTrue(group.isInState(PREPARING_REBALANCE));
        assertEquals(2, group.size());
        assertEquals(1, group.numPendingJoinMembers());

        return new PendingMemberGroupResult(
            leaderJoinResponse.memberId(),
            followerId,
            pendingMemberJoinResult.joinFuture.get()
        );
    }

    public void verifySessionExpiration(ClassicGroup group, int timeoutMs) {
        Set<String> expectedHeartbeatKeys = group.allMembers().stream()
                                                 .map(member -> classicGroupHeartbeatKey(group.groupId(), member.memberId())).collect(Collectors.toSet());

        // Member should be removed as session expires.
        List<MockCoordinatorTimer.ExpiredTimeout<Void, CoordinatorRecord>> timeouts = sleep(timeoutMs);
        List<CoordinatorRecord> expectedRecords = Collections.singletonList(newGroupMetadataRecord(
            group.groupId(),
            new GroupMetadataValue()
                .setMembers(Collections.emptyList())
                .setGeneration(group.generationId())
                .setLeader(null)
                .setProtocolType("consumer")
                .setProtocol(null)
                .setCurrentStateTimestamp(time.milliseconds()),
            MetadataVersion.latestTesting()
        ));


        Set<String> heartbeatKeys = timeouts.stream().map(timeout -> timeout.key).collect(Collectors.toSet());
        assertEquals(expectedHeartbeatKeys, heartbeatKeys);

        // Only the last member leaving the group should result in the empty group metadata record.
        int timeoutsSize = timeouts.size();
        assertEquals(expectedRecords, timeouts.get(timeoutsSize - 1).result.records());
        assertNoOrEmptyResult(timeouts.subList(0, timeoutsSize - 1));
        assertTrue(group.isInState(EMPTY));
        assertEquals(0, group.size());
    }

    public CoordinatorResult<HeartbeatResponseData, CoordinatorRecord> sendClassicGroupHeartbeat(
        HeartbeatRequestData request
    ) {
        RequestContext context = new RequestContext(
            new RequestHeader(
                ApiKeys.HEARTBEAT,
                ApiKeys.HEARTBEAT.latestVersion(),
                "client",
                0
            ),
            "1",
            InetAddress.getLoopbackAddress(),
            KafkaPrincipal.ANONYMOUS,
            ListenerName.forSecurityProtocol(SecurityProtocol.PLAINTEXT),
            SecurityProtocol.PLAINTEXT,
            ClientInformation.EMPTY,
            false
        );

        return groupMetadataManager.classicGroupHeartbeat(
            context,
            request
        );
    }

    public List<ListGroupsResponseData.ListedGroup> sendListGroups(List<String> statesFilter, List<String> typesFilter) {
        Set<String> statesFilterSet = new HashSet<>(statesFilter);
        Set<String> typesFilterSet = new HashSet<>(typesFilter);
        return groupMetadataManager.listGroups(statesFilterSet, typesFilterSet, lastCommittedOffset);
    }

    public List<ConsumerGroupDescribeResponseData.DescribedGroup> sendConsumerGroupDescribe(List<String> groupIds) {
        return groupMetadataManager.consumerGroupDescribe(groupIds, lastCommittedOffset);
    }

    public List<DescribeGroupsResponseData.DescribedGroup> describeGroups(List<String> groupIds) {
        return groupMetadataManager.describeGroups(groupIds, lastCommittedOffset);
    }

    public void verifyHeartbeat(
        String groupId,
        JoinGroupResponseData joinResponse,
        Errors expectedError
    ) {
        HeartbeatRequestData request = new HeartbeatRequestData()
            .setGroupId(groupId)
            .setMemberId(joinResponse.memberId())
            .setGenerationId(joinResponse.generationId());

        if (expectedError == Errors.UNKNOWN_MEMBER_ID) {
            assertThrows(UnknownMemberIdException.class, () -> sendClassicGroupHeartbeat(request));
        } else {
            HeartbeatResponseData response = sendClassicGroupHeartbeat(request).response();
            assertEquals(expectedError.code(), response.errorCode());
        }
    }

    public List<JoinGroupResponseData> joinWithNMembers(
        String groupId,
        int numMembers,
        int rebalanceTimeoutMs,
        int sessionTimeoutMs
    ) {
        ClassicGroup group = createClassicGroup(groupId);
        boolean requireKnownMemberId = true;

        // First join requests
        JoinGroupRequestData request = new JoinGroupRequestBuilder()
            .withGroupId(groupId)
            .withMemberId(UNKNOWN_MEMBER_ID)
            .withDefaultProtocolTypeAndProtocols()
            .withRebalanceTimeoutMs(rebalanceTimeoutMs)
            .withSessionTimeoutMs(sessionTimeoutMs)
            .build();

        List<String> memberIds = IntStream.range(0, numMembers).mapToObj(i -> {
            JoinResult joinResult = sendClassicGroupJoin(request, requireKnownMemberId);

            assertTrue(joinResult.records.isEmpty());
            assertTrue(joinResult.joinFuture.isDone());

            try {
                return joinResult.joinFuture.get().memberId();
            } catch (Exception e) {
                fail("Unexpected exception: " + e.getMessage());
            }
            return null;
        }).collect(Collectors.toList());

        // Second join requests
        List<CompletableFuture<JoinGroupResponseData>> secondJoinFutures = IntStream.range(0, numMembers).mapToObj(i -> {
            JoinResult joinResult = sendClassicGroupJoin(request.setMemberId(memberIds.get(i)), requireKnownMemberId);

            assertTrue(joinResult.records.isEmpty());
            assertFalse(joinResult.joinFuture.isDone());

            return joinResult.joinFuture;
        }).collect(Collectors.toList());

        // Advance clock by initial rebalance delay.
        assertNoOrEmptyResult(sleep(classicGroupInitialRebalanceDelayMs));
        secondJoinFutures.forEach(future -> assertFalse(future.isDone()));
        // Advance clock by rebalance timeout to complete join phase.
        assertNoOrEmptyResult(sleep(rebalanceTimeoutMs));

        List<JoinGroupResponseData> joinResponses = secondJoinFutures.stream().map(future -> {
            assertTrue(future.isDone());
            try {
                assertEquals(Errors.NONE.code(), future.get().errorCode());
                return future.get();
            } catch (Exception e) {
                fail("Unexpected exception: " + e.getMessage());
            }
            return null;
        }).collect(Collectors.toList());

        assertEquals(numMembers, group.size());
        assertTrue(group.isInState(COMPLETING_REBALANCE));

        return joinResponses;
    }

    public CoordinatorResult<LeaveGroupResponseData, CoordinatorRecord> sendClassicGroupLeave(
        LeaveGroupRequestData request
    ) {
        RequestContext context = new RequestContext(
            new RequestHeader(
                ApiKeys.LEAVE_GROUP,
                ApiKeys.LEAVE_GROUP.latestVersion(),
                "client",
                0
            ),
            "1",
            InetAddress.getLoopbackAddress(),
            KafkaPrincipal.ANONYMOUS,
            ListenerName.forSecurityProtocol(SecurityProtocol.PLAINTEXT),
            SecurityProtocol.PLAINTEXT,
            ClientInformation.EMPTY,
            false
        );

        return groupMetadataManager.classicGroupLeave(context, request);
    }

    public void verifyDescribeGroupsReturnsDeadGroup(String groupId) {
        List<DescribeGroupsResponseData.DescribedGroup> describedGroups =
            describeGroups(Collections.singletonList(groupId));

        assertEquals(
            Collections.singletonList(new DescribeGroupsResponseData.DescribedGroup()
                .setGroupId(groupId)
                .setGroupState(DEAD.toString())
            ),
            describedGroups
        );
    }

    public void verifyClassicGroupSyncToConsumerGroup(
        String groupId,
        String memberId,
        int generationId,
        String protocolName,
        String protocolType,
        List<TopicPartition> topicPartitionList,
        short version
    ) throws Exception {
        GroupMetadataManagerTestContext.SyncResult syncResult = sendClassicGroupSync(
            new GroupMetadataManagerTestContext.SyncGroupRequestBuilder()
                .withGroupId(groupId)
                .withMemberId(memberId)
                .withGenerationId(generationId)
                .withProtocolName(protocolName)
                .withProtocolType(protocolType)
                .build()
        );
        assertEquals(Collections.emptyList(), syncResult.records);
        assertFalse(syncResult.syncFuture.isDone());

        // Simulate a successful write to log.
        syncResult.appendFuture.complete(null);
        assertSyncGroupResponseEquals(
            new SyncGroupResponseData()
                .setProtocolType(protocolType)
                .setProtocolName(protocolName)
                .setAssignment(ConsumerProtocol.serializeAssignment(
                    new ConsumerPartitionAssignor.Assignment(topicPartitionList),
                    version
                ).array()),
            syncResult.syncFuture.get()
        );
        assertSessionTimeout(groupId, memberId, 5000);
        assertNoSyncTimeout(groupId, memberId);
    }

    public void verifyClassicGroupSyncToConsumerGroup(
        String groupId,
        String memberId,
        int generationId,
        String protocolName,
        String protocolType,
        List<TopicPartition> topicPartitionList
    ) throws Exception {
        verifyClassicGroupSyncToConsumerGroup(
            groupId,
            memberId,
            generationId,
            protocolName,
            protocolType,
            topicPartitionList,
            ConsumerProtocolAssignment.HIGHEST_SUPPORTED_VERSION
        );
    }

    private ApiMessage messageOrNull(ApiMessageAndVersion apiMessageAndVersion) {
        if (apiMessageAndVersion == null) {
            return null;
        } else {
            return apiMessageAndVersion.message();
        }
    }

    public void replay(
        CoordinatorRecord record
    ) {
        ApiMessageAndVersion key = record.key();
        ApiMessageAndVersion value = record.value();

        if (key == null) {
            throw new IllegalStateException("Received a null key in " + record);
        }

        switch (key.version()) {
            case GroupMetadataKey.HIGHEST_SUPPORTED_VERSION:
                groupMetadataManager.replay(
                    (GroupMetadataKey) key.message(),
                    (GroupMetadataValue) messageOrNull(value)
                );
                break;

            case ConsumerGroupMemberMetadataKey.HIGHEST_SUPPORTED_VERSION:
                groupMetadataManager.replay(
                    (ConsumerGroupMemberMetadataKey) key.message(),
                    (ConsumerGroupMemberMetadataValue) messageOrNull(value)
                );
                break;

            case ConsumerGroupMetadataKey.HIGHEST_SUPPORTED_VERSION:
                groupMetadataManager.replay(
                    (ConsumerGroupMetadataKey) key.message(),
                    (ConsumerGroupMetadataValue) messageOrNull(value)
                );
                break;

            case ConsumerGroupPartitionMetadataKey.HIGHEST_SUPPORTED_VERSION:
                groupMetadataManager.replay(
                    (ConsumerGroupPartitionMetadataKey) key.message(),
                    (ConsumerGroupPartitionMetadataValue) messageOrNull(value)
                );
                break;

            case ConsumerGroupTargetAssignmentMemberKey.HIGHEST_SUPPORTED_VERSION:
                groupMetadataManager.replay(
                    (ConsumerGroupTargetAssignmentMemberKey) key.message(),
                    (ConsumerGroupTargetAssignmentMemberValue) messageOrNull(value)
                );
                break;

            case ConsumerGroupTargetAssignmentMetadataKey.HIGHEST_SUPPORTED_VERSION:
                groupMetadataManager.replay(
                    (ConsumerGroupTargetAssignmentMetadataKey) key.message(),
                    (ConsumerGroupTargetAssignmentMetadataValue) messageOrNull(value)
                );
                break;

            case ConsumerGroupCurrentMemberAssignmentKey.HIGHEST_SUPPORTED_VERSION:
                groupMetadataManager.replay(
                    (ConsumerGroupCurrentMemberAssignmentKey) key.message(),
                    (ConsumerGroupCurrentMemberAssignmentValue) messageOrNull(value)
                );
                break;

            default:
                throw new IllegalStateException("Received an unknown record type " + key.version()
                    + " in " + record);
        }

        lastWrittenOffset++;
        snapshotRegistry.getOrCreateSnapshot(lastWrittenOffset);
    }

    void onUnloaded() {
        groupMetadataManager.onUnloaded();
    }
}<|MERGE_RESOLUTION|>--- conflicted
+++ resolved
@@ -89,10 +89,7 @@
 import static org.apache.kafka.coordinator.group.Assertions.assertSyncGroupResponseEquals;
 import static org.apache.kafka.coordinator.group.GroupMetadataManager.EMPTY_RESULT;
 import static org.apache.kafka.coordinator.group.GroupMetadataManager.classicGroupHeartbeatKey;
-<<<<<<< HEAD
-=======
 import static org.apache.kafka.coordinator.group.GroupMetadataManager.consumerGroupJoinKey;
->>>>>>> 0971924e
 import static org.apache.kafka.coordinator.group.GroupMetadataManager.consumerGroupRebalanceTimeoutKey;
 import static org.apache.kafka.coordinator.group.GroupMetadataManager.consumerGroupSessionTimeoutKey;
 import static org.apache.kafka.coordinator.group.GroupMetadataManager.consumerGroupSyncKey;
@@ -602,9 +599,6 @@
         assertNull(timeout);
     }
 
-<<<<<<< HEAD
-    public MockCoordinatorTimer.ScheduledTimeout<Void, Record> assertRebalanceTimeout(
-=======
     public MockCoordinatorTimer.ScheduledTimeout<Void, CoordinatorRecord> assertRebalanceTimeout(
         String groupId,
         String memberId,
@@ -648,38 +642,23 @@
     }
 
     public MockCoordinatorTimer.ScheduledTimeout<Void, CoordinatorRecord> assertSyncTimeout(
->>>>>>> 0971924e
         String groupId,
         String memberId,
         long delayMs
     ) {
-<<<<<<< HEAD
-        MockCoordinatorTimer.ScheduledTimeout<Void, Record> timeout =
-            timer.timeout(consumerGroupRebalanceTimeoutKey(groupId, memberId));
-=======
         MockCoordinatorTimer.ScheduledTimeout<Void, CoordinatorRecord> timeout =
             timer.timeout(consumerGroupSyncKey(groupId, memberId));
->>>>>>> 0971924e
         assertNotNull(timeout);
         assertEquals(time.milliseconds() + delayMs, timeout.deadlineMs);
         return timeout;
     }
 
-<<<<<<< HEAD
-    public void assertNoRebalanceTimeout(
-        String groupId,
-        String memberId
-    ) {
-        MockCoordinatorTimer.ScheduledTimeout<Void, Record> timeout =
-            timer.timeout(consumerGroupRebalanceTimeoutKey(groupId, memberId));
-=======
     public void assertNoSyncTimeout(
         String groupId,
         String memberId
     ) {
         MockCoordinatorTimer.ScheduledTimeout<Void, CoordinatorRecord> timeout =
             timer.timeout(consumerGroupSyncKey(groupId, memberId));
->>>>>>> 0971924e
         assertNull(timeout);
     }
 
