/*
 * Licensed to the Apache Software Foundation (ASF) under one or more
 * contributor license agreements. See the NOTICE file distributed with
 * this work for additional information regarding copyright ownership.
 * The ASF licenses this file to You under the Apache License, Version 2.0
 * (the "License"); you may not use this file except in compliance with
 * the License. You may obtain a copy of the License at
 *
 *    http://www.apache.org/licenses/LICENSE-2.0
 *
 * Unless required by applicable law or agreed to in writing, software
 * distributed under the License is distributed on an "AS IS" BASIS,
 * WITHOUT WARRANTIES OR CONDITIONS OF ANY KIND, either express or implied.
 * See the License for the specific language governing permissions and
 * limitations under the License.
 */
package org.apache.kafka.tools;

import com.fasterxml.jackson.core.JsonProcessingException;
import kafka.test.ClusterInstance;
import kafka.test.annotation.ClusterTest;
import kafka.test.junit.ClusterTestExtensions;
import org.apache.kafka.clients.admin.Admin;
import org.apache.kafka.clients.admin.AdminClientConfig;
import org.apache.kafka.clients.admin.NewTopic;
import org.apache.kafka.clients.producer.KafkaProducer;
import org.apache.kafka.clients.producer.ProducerConfig;
import org.apache.kafka.clients.producer.ProducerRecord;
import org.apache.kafka.common.TopicPartition;
import org.apache.kafka.common.serialization.StringSerializer;
import org.apache.kafka.server.common.AdminCommandFailedException;
import org.apache.kafka.server.common.AdminOperationException;
import org.junit.jupiter.api.Tag;
import org.junit.jupiter.api.Test;
import org.junit.jupiter.api.extension.ExtendWith;

import java.io.IOException;
import java.nio.file.NoSuchFileException;
import java.util.Arrays;
import java.util.Collections;
import java.util.List;
import java.util.Map;
import java.util.Properties;

import static org.junit.jupiter.api.Assertions.assertEquals;
import static org.junit.jupiter.api.Assertions.assertThrows;
import static org.junit.jupiter.api.Assertions.assertTrue;

@ExtendWith(value = ClusterTestExtensions.class)
@Tag("integration")
public class DeleteRecordsCommandTest {

    @ClusterTest
    public void testCommand(ClusterInstance cluster) throws Exception {
        Properties adminProps = new Properties();

        adminProps.put(AdminClientConfig.RETRIES_CONFIG, 1);

        try (Admin admin = cluster.createAdminClient(adminProps)) {
            assertThrows(
                AdminCommandFailedException.class,
                () -> DeleteRecordsCommand.execute(admin, "{\"partitions\":[" +
                    "{\"topic\":\"t\", \"partition\":0, \"offset\":1}," +
                    "{\"topic\":\"t\", \"partition\":0, \"offset\":1}]" +
                    "}", System.out),
                "Offset json file contains duplicate topic partitions: t-0"
            );

            admin.createTopics(Collections.singleton(new NewTopic("t", 1, (short) 1))).all().get();

            Properties props = new Properties();

            props.put(ProducerConfig.BOOTSTRAP_SERVERS_CONFIG, cluster.bootstrapServers());
            props.put(ProducerConfig.KEY_SERIALIZER_CLASS_CONFIG, StringSerializer.class);
            props.put(ProducerConfig.VALUE_SERIALIZER_CLASS_CONFIG, StringSerializer.class);

            try (KafkaProducer<?, String> producer = new KafkaProducer<>(props)) {
                producer.send(new ProducerRecord<>("t", "1")).get();
                producer.send(new ProducerRecord<>("t", "2")).get();
                producer.send(new ProducerRecord<>("t", "3")).get();
            }

            executeAndAssertOutput(
                "{\"partitions\":[{\"topic\":\"t\", \"partition\":0, \"offset\":1}]}",
                "partition: t-0\tlow_watermark: 1",
                admin
            );

            executeAndAssertOutput(
                "{\"partitions\":[{\"topic\":\"t\", \"partition\":42, \"offset\":42}]}",
                "partition: t-42\terror",
                admin
            );
        }
    }

    private static void executeAndAssertOutput(String json, String expOut, Admin admin) {
        String output = ToolsTestUtils.captureStandardOut(() -> {
            try {
                DeleteRecordsCommand.execute(admin, json, System.out);
            } catch (JsonProcessingException e) {
                throw new RuntimeException(e);
            }
        });
        assertTrue(output.contains(expOut));
    }

    /**
     * Unit test of {@link DeleteRecordsCommand} tool.
     */

    @Test
    public void testOffsetFileNotExists() {
        assertThrows(IOException.class, () -> DeleteRecordsCommand.execute(new String[]{
<<<<<<< HEAD
            "--bootstrap-server", "localhost:9092",
            "--offset-json-file", "/not/existing/file"
        }, System.out));
        assertEquals(1, DeleteRecordsCommand.mainNoExit(new String[]{
=======
>>>>>>> 0971924e
            "--bootstrap-server", "localhost:9092",
            "--offset-json-file", "/not/existing/file"
        }, System.out));
        assertEquals(1, DeleteRecordsCommand.mainNoExit(
            "--bootstrap-server", "localhost:9092",
            "--offset-json-file", "/not/existing/file"));
    }

    @Test
    public void testCommandConfigNotExists() {
        assertThrows(NoSuchFileException.class, () -> DeleteRecordsCommand.execute(new String[] {
<<<<<<< HEAD
            "--bootstrap-server", "localhost:9092",
            "--offset-json-file", "/not/existing/file",
            "--command-config", "/another/not/existing/file"
        }, System.out));
        assertEquals(1, DeleteRecordsCommand.mainNoExit(new String[] {
=======
>>>>>>> 0971924e
            "--bootstrap-server", "localhost:9092",
            "--offset-json-file", "/not/existing/file",
            "--command-config", "/another/not/existing/file"
        }, System.out));
        assertEquals(1, DeleteRecordsCommand.mainNoExit(
            "--bootstrap-server", "localhost:9092",
            "--offset-json-file", "/not/existing/file",
            "--command-config", "/another/not/existing/file"));
    }

    @Test
    public void testWrongVersion() {
        assertCommandThrows(JsonProcessingException.class, "{\"version\":\"string\"}");
        assertCommandThrows(AdminOperationException.class, "{\"version\":2}");
    }

    @Test
    public void testWrongPartitions() {
        assertCommandThrows(AdminOperationException.class, "{\"version\":1}");
        assertCommandThrows(JsonProcessingException.class, "{\"partitions\":2}");
        assertCommandThrows(JsonProcessingException.class, "{\"partitions\":{}}");
        assertCommandThrows(JsonProcessingException.class, "{\"partitions\":[{}]}");
        assertCommandThrows(JsonProcessingException.class, "{\"partitions\":[{\"topic\":\"t\"}]}");
        assertCommandThrows(JsonProcessingException.class, "{\"partitions\":[{\"topic\":\"t\", \"partition\": \"\"}]}");
        assertCommandThrows(JsonProcessingException.class, "{\"partitions\":[{\"topic\":\"t\", \"partition\": 0}]}");
        assertCommandThrows(JsonProcessingException.class, "{\"partitions\":[{\"topic\":\"t\", \"offset\":0}]}");
    }

    @Test
    public void testParse() throws Exception {
        Map<TopicPartition, List<Long>> res = DeleteRecordsCommand.parseOffsetJsonStringWithoutDedup(
            "{\"partitions\":[" +
                "{\"topic\":\"t\", \"partition\":0, \"offset\":0}," +
                "{\"topic\":\"t\", \"partition\":1, \"offset\":1, \"ignored\":\"field\"}," +
                "{\"topic\":\"t\", \"partition\":0, \"offset\":2}," +
                "{\"topic\":\"t\", \"partition\":0, \"offset\":0}" +
                "]}"
        );

        assertEquals(2, res.size());
        assertEquals(Arrays.asList(0L, 2L, 0L), res.get(new TopicPartition("t", 0)));
        assertEquals(Collections.singletonList(1L), res.get(new TopicPartition("t", 1)));
    }

    /**
     * Asserts that {@link DeleteRecordsCommand#parseOffsetJsonStringWithoutDedup(String)} throws {@link AdminOperationException}.
     * @param jsonData Data to check.
     */
    private static void assertCommandThrows(Class<? extends Exception> expectedException, String jsonData) {
        assertThrows(
            expectedException,
            () -> DeleteRecordsCommand.parseOffsetJsonStringWithoutDedup(jsonData)
        );
    }
}<|MERGE_RESOLUTION|>--- conflicted
+++ resolved
@@ -112,13 +112,6 @@
     @Test
     public void testOffsetFileNotExists() {
         assertThrows(IOException.class, () -> DeleteRecordsCommand.execute(new String[]{
-<<<<<<< HEAD
-            "--bootstrap-server", "localhost:9092",
-            "--offset-json-file", "/not/existing/file"
-        }, System.out));
-        assertEquals(1, DeleteRecordsCommand.mainNoExit(new String[]{
-=======
->>>>>>> 0971924e
             "--bootstrap-server", "localhost:9092",
             "--offset-json-file", "/not/existing/file"
         }, System.out));
@@ -130,14 +123,6 @@
     @Test
     public void testCommandConfigNotExists() {
         assertThrows(NoSuchFileException.class, () -> DeleteRecordsCommand.execute(new String[] {
-<<<<<<< HEAD
-            "--bootstrap-server", "localhost:9092",
-            "--offset-json-file", "/not/existing/file",
-            "--command-config", "/another/not/existing/file"
-        }, System.out));
-        assertEquals(1, DeleteRecordsCommand.mainNoExit(new String[] {
-=======
->>>>>>> 0971924e
             "--bootstrap-server", "localhost:9092",
             "--offset-json-file", "/not/existing/file",
             "--command-config", "/another/not/existing/file"
