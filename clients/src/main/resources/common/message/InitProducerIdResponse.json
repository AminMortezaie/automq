--- conflicted
+++ resolved
@@ -25,11 +25,7 @@
   //
   // Version 4 adds the support for new error code PRODUCER_FENCED.
   //
-<<<<<<< HEAD
-  // Version 5 adds support for new error code ABORTABLE_TRANSACTION (KIP-890).
-=======
   // Version 5 adds support for new error code TRANSACTION_ABORTABLE (KIP-890).
->>>>>>> 0971924e
   "validVersions": "0-5",
   "flexibleVersions": "2+",
   "fields": [
