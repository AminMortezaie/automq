--- conflicted
+++ resolved
@@ -244,27 +244,8 @@
     }
 
 
-    /**
-<<<<<<< HEAD
-     * Get the max timestamp and its offset. The details of the offset returned are a bit subtle.
-     * Note: The semantic for the offset of max timestamp is the first offset with the max timestamp if there are multi-records having same timestamp.
-     *
-     * If the log append time is used, the offset will be the first offset of the record.
-     *
-     * If create time is used, the offset will always be the offset of the record with the max timestamp.
-     *
-     * If it's NO_TIMESTAMP (i.e. MAGIC_VALUE_V0), we'll return offset -1 since no timestamp info in records.
-     *
-     * @return The max timestamp and its offset
-     */
-    public RecordsInfo info() {
-        if (timestampType == TimestampType.LOG_APPEND_TIME) {
-            return new RecordsInfo(logAppendTime, baseOffset);
-        } else {
-            // For create time, we always use offsetOfMaxTimestamp for the correct time -> offset mapping
-            // If it's MAGIC_VALUE_V0, the value will be the default value: [-1, -1]
-            return new RecordsInfo(maxTimestamp, offsetOfMaxTimestamp);
-=======
+
+    /**
      * There are three cases of finding max timestamp to return:
      * 1) version 0: The max timestamp is NO_TIMESTAMP (-1)
      * 2) LogAppendTime: All records have same timestamp, and so the max timestamp is equal to logAppendTime
@@ -311,7 +292,6 @@
                 // maxTimestamp => case 3
                 // shallowOffsetOfMaxTimestamp => case 5
                 return new RecordsInfo(maxTimestamp, offsetOfMaxTimestamp);
->>>>>>> 0971924e
         }
     }
 
