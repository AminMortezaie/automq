--- conflicted
+++ resolved
@@ -172,8 +172,6 @@
         assertDoesNotThrow(() -> wakeupTrigger.maybeTriggerWakeup());
     }
 
-<<<<<<< HEAD
-=======
     @Test
     public void testExceptionTriggeredWhenTaskAsynchronouslyCompleted() {
         final CompletableFuture<Void> task = new CompletableFuture<>();
@@ -207,7 +205,6 @@
         assertThrows(WakeupException.class, () -> wakeupTrigger.maybeTriggerWakeup());
     }
 
->>>>>>> 0971924e
     private void assertWakeupExceptionIsThrown(final CompletableFuture<?> future) {
         assertTrue(future.isCompletedExceptionally());
         assertInstanceOf(WakeupException.class,
