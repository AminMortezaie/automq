--- conflicted
+++ resolved
@@ -43,11 +43,7 @@
 import org.apache.kafka.common.errors.TransactionAbortedException;
 import org.apache.kafka.common.errors.UnsupportedForMessageFormatException;
 import org.apache.kafka.common.errors.UnsupportedVersionException;
-<<<<<<< HEAD
-import org.apache.kafka.common.errors.AbortableTransactionException;
-=======
 import org.apache.kafka.common.errors.TransactionAbortableException;
->>>>>>> 0971924e
 import org.apache.kafka.common.internals.ClusterResourceListeners;
 import org.apache.kafka.common.message.AddPartitionsToTxnResponseData;
 import org.apache.kafka.common.message.ApiMessageType;
@@ -3155,17 +3151,10 @@
     }
 
     @Test
-<<<<<<< HEAD
-    public void testAbortableTxnExceptionIsAnAbortableError() throws Exception {
-        ProducerIdAndEpoch producerIdAndEpoch = new ProducerIdAndEpoch(123456L, (short) 0);
-        apiVersions.update("0", NodeApiVersions.create(ApiKeys.INIT_PRODUCER_ID.id, (short) 0, (short) 3));
-        TransactionManager txnManager = new TransactionManager(logContext, "textAbortableTxnException", 60000, 100, apiVersions);
-=======
     public void testTransactionAbortableExceptionIsAnAbortableError() throws Exception {
         ProducerIdAndEpoch producerIdAndEpoch = new ProducerIdAndEpoch(123456L, (short) 0);
         apiVersions.update("0", NodeApiVersions.create(ApiKeys.INIT_PRODUCER_ID.id, (short) 0, (short) 3));
         TransactionManager txnManager = new TransactionManager(logContext, "textTransactionAbortableException", 60000, 100, apiVersions);
->>>>>>> 0971924e
 
         setupWithTransactionState(txnManager);
         doInitTransactions(txnManager, producerIdAndEpoch);
@@ -3177,19 +3166,11 @@
 
         Future<RecordMetadata> request = appendToAccumulator(tp0);
         sender.runOnce();  // send request
-<<<<<<< HEAD
-        sendIdempotentProducerResponse(0, tp0, Errors.ABORTABLE_TRANSACTION, -1);
-
-        // Return AbortableTransactionException error. It should be abortable.
-        sender.runOnce();
-        assertFutureFailure(request, AbortableTransactionException.class);
-=======
         sendIdempotentProducerResponse(0, tp0, Errors.TRANSACTION_ABORTABLE, -1);
 
         // Return TransactionAbortableException error. It should be abortable.
         sender.runOnce();
         assertFutureFailure(request, TransactionAbortableException.class);
->>>>>>> 0971924e
         assertTrue(txnManager.hasAbortableError());
         TransactionalRequestResult result = txnManager.beginAbort();
         sender.runOnce();
