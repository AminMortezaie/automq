--- conflicted
+++ resolved
@@ -894,14 +894,10 @@
         assertEquals(filtered.limit(), result.bytesRetained());
         if (magic > RecordBatch.MAGIC_VALUE_V0) {
             assertEquals(20L, result.maxTimestamp());
-<<<<<<< HEAD
-            assertEquals(4L, result.offsetOfMaxTimestamp());
-=======
             if (compression.type() == CompressionType.NONE && magic < RecordBatch.MAGIC_VALUE_V2)
                 assertEquals(4L, result.shallowOffsetOfMaxTimestamp());
             else
                 assertEquals(5L, result.shallowOffsetOfMaxTimestamp());
->>>>>>> 0971924e
         }
 
         MemoryRecords filteredRecords = MemoryRecords.readableRecords(filtered);
