--- conflicted
+++ resolved
@@ -27,13 +27,8 @@
 import java.util.HashMap;
 import java.util.Map;
 
-<<<<<<< HEAD
-import static org.junit.Assert.assertNotNull;
-import static org.junit.Assert.assertThrows;
-=======
 import static org.junit.jupiter.api.Assertions.assertNotNull;
 import static org.junit.jupiter.api.Assertions.assertThrows;
->>>>>>> 0971924e
 import static org.junit.jupiter.api.Assertions.assertInstanceOf;
 
 public class TimeWindowedSerializerTest {
@@ -44,11 +39,7 @@
     public void testTimeWindowedSerializerConstructor() {
         timeWindowedSerializer.configure(props, true);
         final Serializer<?> inner = timeWindowedSerializer.innerSerializer();
-<<<<<<< HEAD
-        assertNotNull("Inner serializer should be not null", inner);
-=======
         assertNotNull(inner, "Inner serializer should be not null");
->>>>>>> 0971924e
         assertInstanceOf(StringSerializer.class, inner, "Inner serializer type should be StringSerializer");
     }
 
