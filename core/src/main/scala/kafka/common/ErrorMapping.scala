/**
 * Licensed to the Apache Software Foundation (ASF) under one or more
 * contributor license agreements.  See the NOTICE file distributed with
 * this work for additional information regarding copyright ownership.
 * The ASF licenses this file to You under the Apache License, Version 2.0
 * (the "License"); you may not use this file except in compliance with
 * the License.  You may obtain a copy of the License at
 * 
 *    http://www.apache.org/licenses/LICENSE-2.0
 *
 * Unless required by applicable law or agreed to in writing, software
 * distributed under the License is distributed on an "AS IS" BASIS,
 * WITHOUT WARRANTIES OR CONDITIONS OF ANY KIND, either express or implied.
 * See the License for the specific language governing permissions and
 * limitations under the License.
 */

package kafka.common

import kafka.message.InvalidMessageException
import java.nio.ByteBuffer
import java.lang.Throwable
import scala.Predef._

/**
 * A bi-directional mapping between error codes and exceptions x  
 */
object ErrorMapping {
  val EmptyByteBuffer = ByteBuffer.allocate(0)

  val UnknownCode : Short = -1
  val NoError : Short = 0
  val OffsetOutOfRangeCode : Short = 1
  val InvalidMessageCode : Short = 2
  val UnknownTopicOrPartitionCode : Short = 3
  val InvalidFetchSizeCode  : Short = 4
  val LeaderNotAvailableCode : Short = 5
  val NotLeaderForPartitionCode : Short = 6
  val RequestTimedOutCode: Short = 7
  val BrokerNotAvailableCode: Short = 8
  val ReplicaNotAvailableCode: Short = 9
  val MessageSizeTooLargeCode: Short = 10
  val StaleControllerEpochCode: Short = 11

  private val exceptionToCode = 
    Map[Class[Throwable], Short](
      classOf[OffsetOutOfRangeException].asInstanceOf[Class[Throwable]] -> OffsetOutOfRangeCode,
      classOf[InvalidMessageException].asInstanceOf[Class[Throwable]] -> InvalidMessageCode,
      classOf[UnknownTopicOrPartitionException].asInstanceOf[Class[Throwable]] -> UnknownTopicOrPartitionCode,
      classOf[InvalidMessageSizeException].asInstanceOf[Class[Throwable]] -> InvalidFetchSizeCode,
      classOf[NotLeaderForPartitionException].asInstanceOf[Class[Throwable]] -> NotLeaderForPartitionCode,
      classOf[LeaderNotAvailableException].asInstanceOf[Class[Throwable]] -> LeaderNotAvailableCode,
      classOf[RequestTimedOutException].asInstanceOf[Class[Throwable]] -> RequestTimedOutCode,
      classOf[BrokerNotAvailableException].asInstanceOf[Class[Throwable]] -> BrokerNotAvailableCode,
      classOf[ReplicaNotAvailableException].asInstanceOf[Class[Throwable]] -> ReplicaNotAvailableCode,
      classOf[MessageSizeTooLargeException].asInstanceOf[Class[Throwable]] -> MessageSizeTooLargeCode,
      classOf[ControllerMovedException].asInstanceOf[Class[Throwable]] -> StaleControllerEpochCode
    ).withDefaultValue(UnknownCode)
  
  /* invert the mapping */
  private val codeToException = 
    (Map[Short, Class[Throwable]]() ++ exceptionToCode.iterator.map(p => (p._2, p._1))).withDefaultValue(classOf[UnknownException])
  
  def codeFor(exception: Class[Throwable]): Short = exceptionToCode(exception)
  
  def maybeThrowException(code: Short) =
    if(code != 0)
      throw codeToException(code).newInstance()

<<<<<<< HEAD
class InvalidTopicException(message: String) extends RuntimeException(message) {
  def this() = this(null)  
}

class MessageSizeTooLargeException(message: String) extends RuntimeException(message) {
=======
  def exceptionFor(code: Short) : Throwable = codeToException(code).newInstance()
>>>>>>> 602acaf4
}<|MERGE_RESOLUTION|>--- conflicted
+++ resolved
@@ -67,13 +67,5 @@
     if(code != 0)
       throw codeToException(code).newInstance()
 
-<<<<<<< HEAD
-class InvalidTopicException(message: String) extends RuntimeException(message) {
-  def this() = this(null)  
-}
-
-class MessageSizeTooLargeException(message: String) extends RuntimeException(message) {
-=======
   def exceptionFor(code: Short) : Throwable = codeToException(code).newInstance()
->>>>>>> 602acaf4
 }