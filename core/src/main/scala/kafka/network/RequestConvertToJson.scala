/*
 * Licensed to the Apache Software Foundation (ASF) under one or more
 * contributor license agreements. See the NOTICE file distributed with
 * this work for additional information regarding copyright ownership.
 * The ASF licenses this file to You under the Apache License, Version 2.0
 * (the "License"); you may not use this file except in compliance with
 * the License. You may obtain a copy of the License at
 *
 *    http://www.apache.org/licenses/LICENSE-2.0
 *
 * Unless required by applicable law or agreed to in writing, software
 * distributed under the License is distributed on an "AS IS" BASIS,
 * WITHOUT WARRANTIES OR CONDITIONS OF ANY KIND, either express or implied.
 * See the License for the specific language governing permissions and
 * limitations under the License.
 */

package kafka.network

import com.fasterxml.jackson.databind.JsonNode
import com.fasterxml.jackson.databind.node._
import org.apache.kafka.common.message._
import org.apache.kafka.common.network.ClientInformation
import org.apache.kafka.common.requests._
import org.apache.kafka.common.requests.s3._
import org.apache.kafka.network.Session

object RequestConvertToJson {
  def request(request: AbstractRequest): JsonNode = {
    request match {
      case req: AddOffsetsToTxnRequest => AddOffsetsToTxnRequestDataJsonConverter.write(req.data, request.version)
      case req: AddPartitionsToTxnRequest => AddPartitionsToTxnRequestDataJsonConverter.write(req.data, request.version)
      case req: AllocateProducerIdsRequest => AllocateProducerIdsRequestDataJsonConverter.write(req.data, request.version)
      case req: AlterClientQuotasRequest => AlterClientQuotasRequestDataJsonConverter.write(req.data, request.version)
      case req: AlterConfigsRequest => AlterConfigsRequestDataJsonConverter.write(req.data, request.version)
      case req: AlterPartitionReassignmentsRequest => AlterPartitionReassignmentsRequestDataJsonConverter.write(req.data, request.version)
      case req: AlterPartitionRequest => AlterPartitionRequestDataJsonConverter.write(req.data, request.version)
      case req: AlterReplicaLogDirsRequest => AlterReplicaLogDirsRequestDataJsonConverter.write(req.data, request.version)
      case res: AlterUserScramCredentialsRequest => AlterUserScramCredentialsRequestDataJsonConverter.write(res.data, request.version)
      case req: ApiVersionsRequest => ApiVersionsRequestDataJsonConverter.write(req.data, request.version)
      case req: AssignReplicasToDirsRequest => AssignReplicasToDirsRequestDataJsonConverter.write(req.data, request.version)
      case req: BeginQuorumEpochRequest => BeginQuorumEpochRequestDataJsonConverter.write(req.data, request.version)
      case req: BrokerHeartbeatRequest => BrokerHeartbeatRequestDataJsonConverter.write(req.data, request.version)
      case req: BrokerRegistrationRequest => BrokerRegistrationRequestDataJsonConverter.write(req.data, request.version)
      case req: ConsumerGroupDescribeRequest => ConsumerGroupDescribeRequestDataJsonConverter.write(req.data, request.version)
      case req: ConsumerGroupHeartbeatRequest => ConsumerGroupHeartbeatRequestDataJsonConverter.write(req.data, request.version)
      case req: ControlledShutdownRequest => ControlledShutdownRequestDataJsonConverter.write(req.data, request.version)
      case req: ControllerRegistrationRequest => ControllerRegistrationRequestDataJsonConverter.write(req.data, request.version)
      case req: CreateAclsRequest => CreateAclsRequestDataJsonConverter.write(req.data, request.version)
      case req: CreateDelegationTokenRequest => CreateDelegationTokenRequestDataJsonConverter.write(req.data, request.version)
      case req: CreatePartitionsRequest => CreatePartitionsRequestDataJsonConverter.write(req.data, request.version)
      case req: CreateTopicsRequest => CreateTopicsRequestDataJsonConverter.write(req.data, request.version)
      case req: DeleteAclsRequest => DeleteAclsRequestDataJsonConverter.write(req.data, request.version)
      case req: DeleteGroupsRequest => DeleteGroupsRequestDataJsonConverter.write(req.data, request.version)
      case req: DeleteRecordsRequest => DeleteRecordsRequestDataJsonConverter.write(req.data, request.version)
      case req: DeleteShareGroupStateRequest => DeleteShareGroupStateRequestDataJsonConverter.write(req.data, request.version)
      case req: DeleteTopicsRequest => DeleteTopicsRequestDataJsonConverter.write(req.data, request.version)
      case req: DescribeAclsRequest => DescribeAclsRequestDataJsonConverter.write(req.data, request.version)
      case req: DescribeClientQuotasRequest => DescribeClientQuotasRequestDataJsonConverter.write(req.data, request.version)
      case req: DescribeClusterRequest => DescribeClusterRequestDataJsonConverter.write(req.data, request.version)
      case req: DescribeConfigsRequest => DescribeConfigsRequestDataJsonConverter.write(req.data, request.version)
      case req: DescribeDelegationTokenRequest => DescribeDelegationTokenRequestDataJsonConverter.write(req.data, request.version)
      case req: DescribeGroupsRequest => DescribeGroupsRequestDataJsonConverter.write(req.data, request.version)
      case req: DescribeLogDirsRequest => DescribeLogDirsRequestDataJsonConverter.write(req.data, request.version)
      case req: DescribeProducersRequest => DescribeProducersRequestDataJsonConverter.write(req.data, request.version)
      case req: DescribeQuorumRequest => DescribeQuorumRequestDataJsonConverter.write(req.data, request.version)
      case res: DescribeTopicPartitionsRequest => DescribeTopicPartitionsRequestDataJsonConverter.write(res.data, request.version)
      case req: DescribeTransactionsRequest => DescribeTransactionsRequestDataJsonConverter.write(req.data, request.version)
      case res: DescribeUserScramCredentialsRequest => DescribeUserScramCredentialsRequestDataJsonConverter.write(res.data, request.version)
      case req: ElectLeadersRequest => ElectLeadersRequestDataJsonConverter.write(req.data, request.version)
      case req: EndQuorumEpochRequest => EndQuorumEpochRequestDataJsonConverter.write(req.data, request.version)
      case req: EndTxnRequest => EndTxnRequestDataJsonConverter.write(req.data, request.version)
      case req: EnvelopeRequest => EnvelopeRequestDataJsonConverter.write(req.data, request.version)
      case req: ExpireDelegationTokenRequest => ExpireDelegationTokenRequestDataJsonConverter.write(req.data, request.version)
      case req: FetchRequest => FetchRequestDataJsonConverter.write(req.data, request.version)
      case req: FetchSnapshotRequest => FetchSnapshotRequestDataJsonConverter.write(req.data, request.version)
      case req: FindCoordinatorRequest => FindCoordinatorRequestDataJsonConverter.write(req.data, request.version)
      case req: GetTelemetrySubscriptionsRequest => GetTelemetrySubscriptionsRequestDataJsonConverter.write(req.data, request.version)
      case req: HeartbeatRequest => HeartbeatRequestDataJsonConverter.write(req.data, request.version)
      case req: IncrementalAlterConfigsRequest => IncrementalAlterConfigsRequestDataJsonConverter.write(req.data, request.version)
      case req: InitializeShareGroupStateRequest => InitializeShareGroupStateRequestDataJsonConverter.write(req.data, request.version)
      case req: InitProducerIdRequest => InitProducerIdRequestDataJsonConverter.write(req.data, request.version)
      case req: JoinGroupRequest => JoinGroupRequestDataJsonConverter.write(req.data, request.version)
      case req: LeaderAndIsrRequest => LeaderAndIsrRequestDataJsonConverter.write(req.data, request.version)
      case req: LeaveGroupRequest => LeaveGroupRequestDataJsonConverter.write(req.data, request.version)
      case req: ListClientMetricsResourcesRequest => ListClientMetricsResourcesRequestDataJsonConverter.write(req.data, request.version)
      case req: ListGroupsRequest => ListGroupsRequestDataJsonConverter.write(req.data, request.version)
      case req: ListOffsetsRequest => ListOffsetsRequestDataJsonConverter.write(req.data, request.version)
      case req: ListPartitionReassignmentsRequest => ListPartitionReassignmentsRequestDataJsonConverter.write(req.data, request.version)
      case req: ListTransactionsRequest => ListTransactionsRequestDataJsonConverter.write(req.data, request.version)
      case req: MetadataRequest => MetadataRequestDataJsonConverter.write(req.data, request.version)
      case req: OffsetCommitRequest => OffsetCommitRequestDataJsonConverter.write(req.data, request.version)
      case req: OffsetDeleteRequest => OffsetDeleteRequestDataJsonConverter.write(req.data, request.version)
      case req: OffsetFetchRequest => OffsetFetchRequestDataJsonConverter.write(req.data, request.version)
      case req: OffsetsForLeaderEpochRequest => OffsetForLeaderEpochRequestDataJsonConverter.write(req.data, request.version)
      case req: ProduceRequest => ProduceRequestDataJsonConverter.write(req.data, request.version, false)
      case req: PushTelemetryRequest => PushTelemetryRequestDataJsonConverter.write(req.data, request.version)
      case req: ReadShareGroupStateRequest => ReadShareGroupStateRequestDataJsonConverter.write(req.data, request.version)
      case req: ReadShareGroupStateSummaryRequest => ReadShareGroupStateSummaryRequestDataJsonConverter.write(req.data, request.version)
      case req: RenewDelegationTokenRequest => RenewDelegationTokenRequestDataJsonConverter.write(req.data, request.version)
      case req: SaslAuthenticateRequest => SaslAuthenticateRequestDataJsonConverter.write(req.data, request.version)
      case req: SaslHandshakeRequest => SaslHandshakeRequestDataJsonConverter.write(req.data, request.version)
      case req: ShareAcknowledgeRequest => ShareAcknowledgeRequestDataJsonConverter.write(req.data, request.version)
      case req: ShareFetchRequest => ShareFetchRequestDataJsonConverter.write(req.data, request.version)
      case req: ShareGroupDescribeRequest => ShareGroupDescribeRequestDataJsonConverter.write(req.data, request.version)
      case req: ShareGroupHeartbeatRequest => ShareGroupHeartbeatRequestDataJsonConverter.write(req.data, request.version)
      case req: StopReplicaRequest => StopReplicaRequestDataJsonConverter.write(req.data, request.version)
      case req: SyncGroupRequest => SyncGroupRequestDataJsonConverter.write(req.data, request.version)
      case req: TxnOffsetCommitRequest => TxnOffsetCommitRequestDataJsonConverter.write(req.data, request.version)
      case req: UnregisterBrokerRequest => UnregisterBrokerRequestDataJsonConverter.write(req.data, request.version)
      case req: UpdateFeaturesRequest => UpdateFeaturesRequestDataJsonConverter.write(req.data, request.version)
      case req: UpdateMetadataRequest => UpdateMetadataRequestDataJsonConverter.write(req.data, request.version)
      case req: VoteRequest => VoteRequestDataJsonConverter.write(req.data, request.version)
      case req: WriteShareGroupStateRequest => WriteShareGroupStateRequestDataJsonConverter.write(req.data, request.version)
      case req: WriteTxnMarkersRequest => WriteTxnMarkersRequestDataJsonConverter.write(req.data, request.version)
<<<<<<< HEAD
      // AutoMQ for Kafka inject start
      case req: CreateStreamsRequest => CreateStreamsRequestDataJsonConverter.write(req.data, request.version)
      case req: DeleteStreamsRequest => DeleteStreamsRequestDataJsonConverter.write(req.data, request.version)
      case req: OpenStreamsRequest => OpenStreamsRequestDataJsonConverter.write(req.data, request.version)
      case req: CloseStreamsRequest => CloseStreamsRequestDataJsonConverter.write(req.data, request.version)
      case req: TrimStreamsRequest => TrimStreamsRequestDataJsonConverter.write(req.data, request.version)
      case req: PrepareS3ObjectRequest => PrepareS3ObjectRequestDataJsonConverter.write(req.data, request.version)
      case req: CommitStreamSetObjectRequest => CommitStreamSetObjectRequestDataJsonConverter.write(req.data, request.version)
      case req: CommitStreamObjectRequest => CommitStreamObjectRequestDataJsonConverter.write(req.data, request.version)
      case req: GetOpeningStreamsRequest => GetOpeningStreamsRequestDataJsonConverter.write(req.data, request.version)
      case req: GetKVsRequest => GetKVsRequestDataJsonConverter.write(req.data, request.version)
      case req: PutKVsRequest => PutKVsRequestDataJsonConverter.write(req.data, request.version)
      case req: DeleteKVsRequest => DeleteKVsRequestDataJsonConverter.write(req.data, request.version)
      case req: AutomqRegisterNodeRequest => AutomqRegisterNodeRequestDataJsonConverter.write(req.data, request.version)
      case req: AutomqGetNodesRequest => AutomqGetNodesRequestDataJsonConverter.write(req.data, request.version)
      case req: AutomqZoneRouterRequest => AutomqZoneRouterRequestDataJsonConverter.write(req.data, request.version)
      case req: GetNextNodeIdRequest => GetNextNodeIdRequestDataJsonConverter.write(req.data, request.version)
      case req: DescribeStreamsRequest => DescribeStreamsRequestDataJsonConverter.write(req.data, request.version)
      // AutoMQ for Kafka inject end
=======
      case req: AddRaftVoterRequest => AddRaftVoterRequestDataJsonConverter.write(req.data, request.version)
      case req: RemoveRaftVoterRequest => RemoveRaftVoterRequestDataJsonConverter.write(req.data, request.version)
      case req: UpdateRaftVoterRequest => UpdateRaftVoterRequestDataJsonConverter.write(req.data, request.version)
>>>>>>> 6ff51bc3
      case _ => throw new IllegalStateException(s"ApiKey ${request.apiKey} is not currently handled in `request`, the " +
        "code should be updated to do so.")
    }
  }

  def response(response: AbstractResponse, version: Short): JsonNode = {
    response match {
      case res: AddOffsetsToTxnResponse => AddOffsetsToTxnResponseDataJsonConverter.write(res.data, version)
      case res: AddPartitionsToTxnResponse => AddPartitionsToTxnResponseDataJsonConverter.write(res.data, version)
      case res: AllocateProducerIdsResponse => AllocateProducerIdsResponseDataJsonConverter.write(res.data, version)
      case res: AlterClientQuotasResponse => AlterClientQuotasResponseDataJsonConverter.write(res.data, version)
      case res: AlterConfigsResponse => AlterConfigsResponseDataJsonConverter.write(res.data, version)
      case res: AlterPartitionReassignmentsResponse => AlterPartitionReassignmentsResponseDataJsonConverter.write(res.data, version)
      case res: AlterPartitionResponse => AlterPartitionResponseDataJsonConverter.write(res.data, version)
      case res: AlterReplicaLogDirsResponse => AlterReplicaLogDirsResponseDataJsonConverter.write(res.data, version)
      case res: AlterUserScramCredentialsResponse => AlterUserScramCredentialsResponseDataJsonConverter.write(res.data, version)
      case res: ApiVersionsResponse => ApiVersionsResponseDataJsonConverter.write(res.data, version)
      case res: AssignReplicasToDirsResponse => AssignReplicasToDirsResponseDataJsonConverter.write(res.data, version)
      case res: BeginQuorumEpochResponse => BeginQuorumEpochResponseDataJsonConverter.write(res.data, version)
      case res: BrokerHeartbeatResponse => BrokerHeartbeatResponseDataJsonConverter.write(res.data, version)
      case res: BrokerRegistrationResponse => BrokerRegistrationResponseDataJsonConverter.write(res.data, version)
      case res: ConsumerGroupDescribeResponse => ConsumerGroupDescribeResponseDataJsonConverter.write(res.data, version)
      case res: ConsumerGroupHeartbeatResponse => ConsumerGroupHeartbeatResponseDataJsonConverter.write(res.data, version)
      case res: ControlledShutdownResponse => ControlledShutdownResponseDataJsonConverter.write(res.data, version)
      case req: ControllerRegistrationResponse => ControllerRegistrationResponseDataJsonConverter.write(req.data, version)
      case res: CreateAclsResponse => CreateAclsResponseDataJsonConverter.write(res.data, version)
      case res: CreateDelegationTokenResponse => CreateDelegationTokenResponseDataJsonConverter.write(res.data, version)
      case res: CreatePartitionsResponse => CreatePartitionsResponseDataJsonConverter.write(res.data, version)
      case res: CreateTopicsResponse => CreateTopicsResponseDataJsonConverter.write(res.data, version)
      case res: DeleteAclsResponse => DeleteAclsResponseDataJsonConverter.write(res.data, version)
      case res: DeleteGroupsResponse => DeleteGroupsResponseDataJsonConverter.write(res.data, version)
      case res: DeleteRecordsResponse => DeleteRecordsResponseDataJsonConverter.write(res.data, version)
      case res: DeleteShareGroupStateResponse => DeleteShareGroupStateResponseDataJsonConverter.write(res.data, version)
      case res: DeleteTopicsResponse => DeleteTopicsResponseDataJsonConverter.write(res.data, version)
      case res: DescribeAclsResponse => DescribeAclsResponseDataJsonConverter.write(res.data, version)
      case res: DescribeClientQuotasResponse => DescribeClientQuotasResponseDataJsonConverter.write(res.data, version)
      case res: DescribeClusterResponse => DescribeClusterResponseDataJsonConverter.write(res.data, version)
      case res: DescribeConfigsResponse => DescribeConfigsResponseDataJsonConverter.write(res.data, version)
      case res: DescribeDelegationTokenResponse => DescribeDelegationTokenResponseDataJsonConverter.write(res.data, version)
      case res: DescribeGroupsResponse => DescribeGroupsResponseDataJsonConverter.write(res.data, version)
      case res: DescribeLogDirsResponse => DescribeLogDirsResponseDataJsonConverter.write(res.data, version)
      case res: DescribeProducersResponse => DescribeProducersResponseDataJsonConverter.write(res.data, version)
      case res: DescribeQuorumResponse => DescribeQuorumResponseDataJsonConverter.write(res.data, version)
      case res: DescribeTopicPartitionsResponse => DescribeTopicPartitionsResponseDataJsonConverter.write(res.data, version)
      case res: DescribeTransactionsResponse => DescribeTransactionsResponseDataJsonConverter.write(res.data, version)
      case res: DescribeUserScramCredentialsResponse => DescribeUserScramCredentialsResponseDataJsonConverter.write(res.data, version)
      case res: ElectLeadersResponse => ElectLeadersResponseDataJsonConverter.write(res.data, version)
      case res: EndQuorumEpochResponse => EndQuorumEpochResponseDataJsonConverter.write(res.data, version)
      case res: EndTxnResponse => EndTxnResponseDataJsonConverter.write(res.data, version)
      case res: EnvelopeResponse => EnvelopeResponseDataJsonConverter.write(res.data, version)
      case res: ExpireDelegationTokenResponse => ExpireDelegationTokenResponseDataJsonConverter.write(res.data, version)
      case res: FetchResponse => FetchResponseDataJsonConverter.write(res.data, version, false)
      case res: FetchSnapshotResponse => FetchSnapshotResponseDataJsonConverter.write(res.data, version)
      case res: FindCoordinatorResponse => FindCoordinatorResponseDataJsonConverter.write(res.data, version)
      case res: GetTelemetrySubscriptionsResponse => GetTelemetrySubscriptionsResponseDataJsonConverter.write(res.data, version)
      case res: HeartbeatResponse => HeartbeatResponseDataJsonConverter.write(res.data, version)
      case res: IncrementalAlterConfigsResponse => IncrementalAlterConfigsResponseDataJsonConverter.write(res.data, version)
      case res: InitializeShareGroupStateResponse => InitializeShareGroupStateResponseDataJsonConverter.write(res.data, version)
      case res: InitProducerIdResponse => InitProducerIdResponseDataJsonConverter.write(res.data, version)
      case res: JoinGroupResponse => JoinGroupResponseDataJsonConverter.write(res.data, version)
      case res: LeaderAndIsrResponse => LeaderAndIsrResponseDataJsonConverter.write(res.data, version)
      case res: LeaveGroupResponse => LeaveGroupResponseDataJsonConverter.write(res.data, version)
      case res: ListClientMetricsResourcesResponse => ListClientMetricsResourcesResponseDataJsonConverter.write(res.data, version)
      case res: ListGroupsResponse => ListGroupsResponseDataJsonConverter.write(res.data, version)
      case res: ListOffsetsResponse => ListOffsetsResponseDataJsonConverter.write(res.data, version)
      case res: ListPartitionReassignmentsResponse => ListPartitionReassignmentsResponseDataJsonConverter.write(res.data, version)
      case res: ListTransactionsResponse => ListTransactionsResponseDataJsonConverter.write(res.data, version)
      case res: MetadataResponse => MetadataResponseDataJsonConverter.write(res.data, version)
      case res: OffsetCommitResponse => OffsetCommitResponseDataJsonConverter.write(res.data, version)
      case res: OffsetDeleteResponse => OffsetDeleteResponseDataJsonConverter.write(res.data, version)
      case res: OffsetFetchResponse => OffsetFetchResponseDataJsonConverter.write(res.data, version)
      case res: OffsetsForLeaderEpochResponse => OffsetForLeaderEpochResponseDataJsonConverter.write(res.data, version)
      case res: ProduceResponse => ProduceResponseDataJsonConverter.write(res.data, version)
      case res: PushTelemetryResponse => PushTelemetryResponseDataJsonConverter.write(res.data, version)
      case res: ReadShareGroupStateResponse => ReadShareGroupStateResponseDataJsonConverter.write(res.data, version)
      case res: ReadShareGroupStateSummaryResponse => ReadShareGroupStateSummaryResponseDataJsonConverter.write(res.data, version)
      case res: RenewDelegationTokenResponse => RenewDelegationTokenResponseDataJsonConverter.write(res.data, version)
      case res: SaslAuthenticateResponse => SaslAuthenticateResponseDataJsonConverter.write(res.data, version)
      case res: SaslHandshakeResponse => SaslHandshakeResponseDataJsonConverter.write(res.data, version)
      case res: ShareAcknowledgeResponse => ShareAcknowledgeResponseDataJsonConverter.write(res.data, version)
      case res: ShareFetchResponse => ShareFetchResponseDataJsonConverter.write(res.data, version)
      case res: ShareGroupDescribeResponse => ShareGroupDescribeResponseDataJsonConverter.write(res.data, version)
      case res: ShareGroupHeartbeatResponse => ShareGroupHeartbeatResponseDataJsonConverter.write(res.data, version)
      case res: StopReplicaResponse => StopReplicaResponseDataJsonConverter.write(res.data, version)
      case res: SyncGroupResponse => SyncGroupResponseDataJsonConverter.write(res.data, version)
      case res: TxnOffsetCommitResponse => TxnOffsetCommitResponseDataJsonConverter.write(res.data, version)
      case res: UnregisterBrokerResponse => UnregisterBrokerResponseDataJsonConverter.write(res.data, version)
      case res: UpdateFeaturesResponse => UpdateFeaturesResponseDataJsonConverter.write(res.data, version)
      case res: UpdateMetadataResponse => UpdateMetadataResponseDataJsonConverter.write(res.data, version)
      case res: VoteResponse => VoteResponseDataJsonConverter.write(res.data, version)
      case res: WriteShareGroupStateResponse => WriteShareGroupStateResponseDataJsonConverter.write(res.data, version)
      case res: WriteTxnMarkersResponse => WriteTxnMarkersResponseDataJsonConverter.write(res.data, version)
<<<<<<< HEAD
      // AutoMQ for Kafka inject start
      case res: CreateStreamsResponse => CreateStreamsResponseDataJsonConverter.write(res.data, version)
      case res: DeleteStreamsResponse => DeleteStreamsResponseDataJsonConverter.write(res.data, version)
      case res: OpenStreamsResponse => OpenStreamsResponseDataJsonConverter.write(res.data, version)
      case res: CloseStreamsResponse => CloseStreamsResponseDataJsonConverter.write(res.data, version)
      case res: TrimStreamsResponse => TrimStreamsResponseDataJsonConverter.write(res.data, version)
      case res: PrepareS3ObjectResponse => PrepareS3ObjectResponseDataJsonConverter.write(res.data, version)
      case res: CommitStreamSetObjectResponse => CommitStreamSetObjectResponseDataJsonConverter.write(res.data, version)
      case res: CommitStreamObjectResponse => CommitStreamObjectResponseDataJsonConverter.write(res.data, version)
      case res: GetOpeningStreamsResponse => GetOpeningStreamsResponseDataJsonConverter.write(res.data, version)
      case res: GetKVsResponse => GetKVsResponseDataJsonConverter.write(res.data, version)
      case res: PutKVsResponse => PutKVsResponseDataJsonConverter.write(res.data, version)
      case res: DeleteKVsResponse => DeleteKVsResponseDataJsonConverter.write(res.data, version)
      case res: AutomqRegisterNodeResponse => AutomqRegisterNodeResponseDataJsonConverter.write(res.data, version)
      case res: AutomqGetNodesResponse => AutomqGetNodesResponseDataJsonConverter.write(res.data, version)
      case res: GetNextNodeIdResponse => GetNextNodeIdResponseDataJsonConverter.write(res.data, version)
      case res: AutomqZoneRouterResponse => AutomqZoneRouterResponseDataJsonConverter.write(res.data, version)
      case res: DescribeStreamsResponse => DescribeStreamsResponseDataJsonConverter.write(res.data, version)
      // AutoMQ for Kafka inject end
=======
      case res: AddRaftVoterResponse => AddRaftVoterResponseDataJsonConverter.write(res.data, version)
      case res: RemoveRaftVoterResponse => RemoveRaftVoterResponseDataJsonConverter.write(res.data, version)
      case res: UpdateRaftVoterResponse => UpdateRaftVoterResponseDataJsonConverter.write(res.data, version)
>>>>>>> 6ff51bc3
      case _ => throw new IllegalStateException(s"ApiKey ${response.apiKey} is not currently handled in `response`, the " +
        "code should be updated to do so.")
    }
  }

  def requestHeaderNode(header: RequestHeader): JsonNode = {
    val node = RequestHeaderDataJsonConverter.write(header.data, header.headerVersion, false).asInstanceOf[ObjectNode]
    node.set("requestApiKeyName", new TextNode(header.apiKey.toString))
    if (header.apiKey().isVersionDeprecated(header.apiVersion()))
      node.set("requestApiVersionDeprecated", BooleanNode.TRUE)
    node
  }

  def requestDesc(header: RequestHeader, requestNode: Option[JsonNode], isForwarded: Boolean): JsonNode = {
    val node = new ObjectNode(JsonNodeFactory.instance)
    node.set("isForwarded", if (isForwarded) BooleanNode.TRUE else BooleanNode.FALSE)
    node.set("requestHeader", requestHeaderNode(header))
    node.set("request", requestNode.getOrElse(new TextNode("")))
    node
  }

  def clientInfoNode(clientInfo: ClientInformation): JsonNode = {
    val node = new ObjectNode(JsonNodeFactory.instance)
    node.set("softwareName", new TextNode(clientInfo.softwareName))
    node.set("softwareVersion", new TextNode(clientInfo.softwareVersion))
    node
  }

  def requestDescMetrics(header: RequestHeader, requestNode: Option[JsonNode], responseNode: Option[JsonNode],
                         context: RequestContext, session: Session, isForwarded: Boolean,
                         totalTimeMs: Double, requestQueueTimeMs: Double, apiLocalTimeMs: Double,
                         apiRemoteTimeMs: Double, apiThrottleTimeMs: Long, responseQueueTimeMs: Double,
                         responseSendTimeMs: Double, temporaryMemoryBytes: Long,
                         messageConversionsTimeMs: Double): JsonNode = {
    val node = requestDesc(header, requestNode, isForwarded).asInstanceOf[ObjectNode]
    node.set("response", responseNode.getOrElse(new TextNode("")))
    node.set("connection", new TextNode(context.connectionId))
    node.set("totalTimeMs", new DoubleNode(totalTimeMs))
    node.set("requestQueueTimeMs", new DoubleNode(requestQueueTimeMs))
    node.set("localTimeMs", new DoubleNode(apiLocalTimeMs))
    node.set("remoteTimeMs", new DoubleNode(apiRemoteTimeMs))
    node.set("throttleTimeMs", new LongNode(apiThrottleTimeMs))
    node.set("responseQueueTimeMs", new DoubleNode(responseQueueTimeMs))
    node.set("sendTimeMs", new DoubleNode(responseSendTimeMs))
    node.set("securityProtocol", new TextNode(context.securityProtocol.toString))
    node.set("principal", new TextNode(session.principal.toString))
    node.set("listener", new TextNode(context.listenerName.value))
    node.set("clientInformation", clientInfoNode(context.clientInformation))
    if (temporaryMemoryBytes > 0)
      node.set("temporaryMemoryBytes", new LongNode(temporaryMemoryBytes))
    if (messageConversionsTimeMs > 0)
      node.set("messageConversionsTime", new DoubleNode(messageConversionsTimeMs))
    node
  }
}<|MERGE_RESOLUTION|>--- conflicted
+++ resolved
@@ -113,7 +113,7 @@
       case req: VoteRequest => VoteRequestDataJsonConverter.write(req.data, request.version)
       case req: WriteShareGroupStateRequest => WriteShareGroupStateRequestDataJsonConverter.write(req.data, request.version)
       case req: WriteTxnMarkersRequest => WriteTxnMarkersRequestDataJsonConverter.write(req.data, request.version)
-<<<<<<< HEAD
+
       // AutoMQ for Kafka inject start
       case req: CreateStreamsRequest => CreateStreamsRequestDataJsonConverter.write(req.data, request.version)
       case req: DeleteStreamsRequest => DeleteStreamsRequestDataJsonConverter.write(req.data, request.version)
@@ -133,11 +133,10 @@
       case req: GetNextNodeIdRequest => GetNextNodeIdRequestDataJsonConverter.write(req.data, request.version)
       case req: DescribeStreamsRequest => DescribeStreamsRequestDataJsonConverter.write(req.data, request.version)
       // AutoMQ for Kafka inject end
-=======
+      
       case req: AddRaftVoterRequest => AddRaftVoterRequestDataJsonConverter.write(req.data, request.version)
       case req: RemoveRaftVoterRequest => RemoveRaftVoterRequestDataJsonConverter.write(req.data, request.version)
       case req: UpdateRaftVoterRequest => UpdateRaftVoterRequestDataJsonConverter.write(req.data, request.version)
->>>>>>> 6ff51bc3
       case _ => throw new IllegalStateException(s"ApiKey ${request.apiKey} is not currently handled in `request`, the " +
         "code should be updated to do so.")
     }
@@ -230,7 +229,7 @@
       case res: VoteResponse => VoteResponseDataJsonConverter.write(res.data, version)
       case res: WriteShareGroupStateResponse => WriteShareGroupStateResponseDataJsonConverter.write(res.data, version)
       case res: WriteTxnMarkersResponse => WriteTxnMarkersResponseDataJsonConverter.write(res.data, version)
-<<<<<<< HEAD
+
       // AutoMQ for Kafka inject start
       case res: CreateStreamsResponse => CreateStreamsResponseDataJsonConverter.write(res.data, version)
       case res: DeleteStreamsResponse => DeleteStreamsResponseDataJsonConverter.write(res.data, version)
@@ -250,11 +249,10 @@
       case res: AutomqZoneRouterResponse => AutomqZoneRouterResponseDataJsonConverter.write(res.data, version)
       case res: DescribeStreamsResponse => DescribeStreamsResponseDataJsonConverter.write(res.data, version)
       // AutoMQ for Kafka inject end
-=======
+      
       case res: AddRaftVoterResponse => AddRaftVoterResponseDataJsonConverter.write(res.data, version)
       case res: RemoveRaftVoterResponse => RemoveRaftVoterResponseDataJsonConverter.write(res.data, version)
       case res: UpdateRaftVoterResponse => UpdateRaftVoterResponseDataJsonConverter.write(res.data, version)
->>>>>>> 6ff51bc3
       case _ => throw new IllegalStateException(s"ApiKey ${response.apiKey} is not currently handled in `response`, the " +
         "code should be updated to do so.")
     }
