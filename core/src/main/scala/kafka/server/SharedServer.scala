--- conflicted
+++ resolved
@@ -108,17 +108,14 @@
   private var started = false
   private var usedByBroker: Boolean = false
   private var usedByController: Boolean = false
-<<<<<<< HEAD
-  val brokerConfig = new KafkaConfig(sharedServerConfig.props, false, None)
-  val controllerConfig = new KafkaConfig(sharedServerConfig.props, false, None)
+  val brokerConfig = new KafkaConfig(sharedServerConfig.props, false)
+  val controllerConfig = new KafkaConfig(sharedServerConfig.props, false)
+
   // AutoMQ for Kafka injection start
   ElasticStreamSwitch.setSwitch(sharedServerConfig.elasticStreamEnabled)
   @volatile var telemetryManager: TelemetryManager = _
   // AutoMQ for Kafka injection end
-=======
-  val brokerConfig = new KafkaConfig(sharedServerConfig.props, false)
-  val controllerConfig = new KafkaConfig(sharedServerConfig.props, false)
->>>>>>> 6ff51bc3
+  
   @volatile var metrics: Metrics = _metrics
   @volatile var raftManager: KafkaRaftManager[ApiMessageAndVersion] = _
   @volatile var brokerMetrics: BrokerServerMetrics = _
@@ -287,12 +284,12 @@
         if (sharedServerConfig.processRoles.contains(ProcessRole.ControllerRole)) {
           controllerServerMetrics = new ControllerMetadataMetrics(Optional.of(KafkaYammerMetrics.defaultRegistry()))
         }
-<<<<<<< HEAD
+        
+        // AutoMQ inject start
         telemetryManager = buildTelemetryManager(sharedServerConfig, clusterId)
         telemetryManager.init()
-=======
-
->>>>>>> 6ff51bc3
+        // AutoMQ inject end
+
         val _raftManager = new KafkaRaftManager[ApiMessageAndVersion](
           clusterId,
           sharedServerConfig,
