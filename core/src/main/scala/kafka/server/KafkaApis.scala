/**
 * Licensed to the Apache Software Foundation (ASF) under one or more
 * contributor license agreements.  See the NOTICE file distributed with
 * this work for additional information regarding copyright ownership.
 * The ASF licenses this file to You under the Apache License, Version 2.0
 * (the "License"); you may not use this file except in compliance with
 * the License.  You may obtain a copy of the License at
 *
 *    http://www.apache.org/licenses/LICENSE-2.0
 *
 * Unless required by applicable law or agreed to in writing, software
 * distributed under the License is distributed on an "AS IS" BASIS,
 * WITHOUT WARRANTIES OR CONDITIONS OF ANY KIND, either express or implied.
 * See the License for the specific language governing permissions and
 * limitations under the License.
 */

package kafka.server

import kafka.api.ElectLeadersRequestOps
import kafka.controller.ReplicaAssignment
import kafka.coordinator.transaction.{InitProducerIdResult, TransactionCoordinator}
import kafka.network.RequestChannel
import kafka.server.QuotaFactory.{QuotaManagers, UnboundedQuota}
import kafka.server.handlers.DescribeTopicPartitionsRequestHandler
import kafka.server.metadata.{ConfigRepository, KRaftMetadataCache}
import kafka.utils.Implicits._
import kafka.utils.{CoreUtils, Logging}
import org.apache.kafka.admin.AdminUtils
import org.apache.kafka.clients.admin.AlterConfigOp.OpType
import org.apache.kafka.clients.admin.{AlterConfigOp, ConfigEntry, EndpointType}
import org.apache.kafka.common.acl.AclOperation
import org.apache.kafka.common.acl.AclOperation._
import org.apache.kafka.common.config.ConfigResource
import org.apache.kafka.common.errors._
import org.apache.kafka.common.internals.Topic.{GROUP_METADATA_TOPIC_NAME, TRANSACTION_STATE_TOPIC_NAME, isInternal}
import org.apache.kafka.common.internals.{FatalExitError, Topic}
import org.apache.kafka.common.message.AddPartitionsToTxnResponseData.{AddPartitionsToTxnResult, AddPartitionsToTxnResultCollection}
import org.apache.kafka.common.message.AlterConfigsResponseData.AlterConfigsResourceResponse
import org.apache.kafka.common.message.AlterPartitionReassignmentsResponseData.{ReassignablePartitionResponse, ReassignableTopicResponse}
import org.apache.kafka.common.message.CreatePartitionsResponseData.CreatePartitionsTopicResult
import org.apache.kafka.common.message.CreateTopicsRequestData.CreatableTopic
import org.apache.kafka.common.message.CreateTopicsResponseData.{CreatableTopicResult, CreatableTopicResultCollection}
import org.apache.kafka.common.message.DeleteRecordsResponseData.{DeleteRecordsPartitionResult, DeleteRecordsTopicResult}
import org.apache.kafka.common.message.DeleteTopicsResponseData.{DeletableTopicResult, DeletableTopicResultCollection}
import org.apache.kafka.common.message.ElectLeadersResponseData.{PartitionResult, ReplicaElectionResult}
import org.apache.kafka.common.message.ListClientMetricsResourcesResponseData.ClientMetricsResource
import org.apache.kafka.common.message.ListOffsetsRequestData.ListOffsetsPartition
import org.apache.kafka.common.message.ListOffsetsResponseData.{ListOffsetsPartitionResponse, ListOffsetsTopicResponse}
import org.apache.kafka.common.message.MetadataResponseData.{MetadataResponsePartition, MetadataResponseTopic}
import org.apache.kafka.common.message.OffsetForLeaderEpochRequestData.OffsetForLeaderTopic
import org.apache.kafka.common.message.OffsetForLeaderEpochResponseData.{EpochEndOffset, OffsetForLeaderTopicResult, OffsetForLeaderTopicResultCollection}
import org.apache.kafka.common.message._
import org.apache.kafka.common.metrics.Metrics
import org.apache.kafka.common.network.{ListenerName, NetworkSend, Send}
import org.apache.kafka.common.protocol.{ApiKeys, ApiMessage, Errors}
import org.apache.kafka.common.record._
import org.apache.kafka.common.replica.ClientMetadata
import org.apache.kafka.common.replica.ClientMetadata.DefaultClientMetadata
import org.apache.kafka.common.requests.FindCoordinatorRequest.CoordinatorType
import org.apache.kafka.common.requests.ProduceResponse.PartitionResponse
import org.apache.kafka.common.requests._
import org.apache.kafka.common.resource.Resource.CLUSTER_NAME
import org.apache.kafka.common.resource.ResourceType._
import org.apache.kafka.common.resource.{Resource, ResourceType}
import org.apache.kafka.common.security.auth.{KafkaPrincipal, SecurityProtocol}
import org.apache.kafka.common.security.token.delegation.{DelegationToken, TokenInformation}
import org.apache.kafka.common.utils.{ProducerIdAndEpoch, Time}
import org.apache.kafka.common.{Node, TopicIdPartition, TopicPartition, Uuid}
import org.apache.kafka.coordinator.group.{Group, GroupCoordinator}
import org.apache.kafka.server.ClientMetricsManager
import org.apache.kafka.server.authorizer._
import org.apache.kafka.server.common.{MetadataVersion}
import org.apache.kafka.server.common.MetadataVersion.{IBP_0_11_0_IV0, IBP_2_3_IV0}
import org.apache.kafka.server.record.BrokerCompressionType
import org.apache.kafka.storage.internals.log.{AppendOrigin, FetchIsolation, FetchParams, FetchPartitionData}

import java.lang.{Long => JLong}
import java.nio.ByteBuffer
import java.time.Duration
import java.util
import java.util.concurrent.atomic.AtomicInteger
import java.util.concurrent.{CompletableFuture, ConcurrentHashMap}
import java.util.{Collections, Optional, OptionalInt}
import scala.annotation.nowarn
import scala.collection.mutable.ArrayBuffer
import scala.collection.{Map, Seq, Set, mutable}
import scala.jdk.CollectionConverters._
import scala.util.{Failure, Success, Try}

/**
 * Logic to handle the various Kafka requests
 */
class KafkaApis(val requestChannel: RequestChannel,
                val metadataSupport: MetadataSupport,
                val replicaManager: ReplicaManager,
                val groupCoordinator: GroupCoordinator,
                val txnCoordinator: TransactionCoordinator,
                val autoTopicCreationManager: AutoTopicCreationManager,
                val brokerId: Int,
                val config: KafkaConfig,
                val configRepository: ConfigRepository,
                val metadataCache: MetadataCache,
                val metrics: Metrics,
                val authorizer: Option[Authorizer],
                val quotas: QuotaManagers,
                val fetchManager: FetchManager,
                brokerTopicStats: BrokerTopicStats,
                val clusterId: String,
                time: Time,
                val tokenManager: DelegationTokenManager,
                val apiVersionManager: ApiVersionManager,
                val clientMetricsManager: Option[ClientMetricsManager]
) extends ApiRequestHandler with Logging {

  type FetchResponseStats = Map[TopicPartition, RecordValidationStats]
  this.logIdent = "[KafkaApi-%d] ".format(brokerId)
  val configHelper = new ConfigHelper(metadataCache, config, configRepository)
  val authHelper = new AuthHelper(authorizer)
  val requestHelper = new RequestHandlerHelper(requestChannel, quotas, time)
  val aclApis = new AclApis(authHelper, authorizer, requestHelper, "broker", config)
  val configManager = new ConfigAdminManager(brokerId, config, configRepository)
  val describeTopicPartitionsRequestHandler : Option[DescribeTopicPartitionsRequestHandler] = metadataCache match {
    case kRaftMetadataCache: KRaftMetadataCache =>
      Some(new DescribeTopicPartitionsRequestHandler(kRaftMetadataCache, authHelper, config))
    case _ => None
  }


  def close(): Unit = {
    aclApis.close()
    info("Shutdown complete.")
  }

  private def isForwardingEnabled(request: RequestChannel.Request): Boolean = {
    metadataSupport.forwardingManager.isDefined && request.context.principalSerde.isPresent
  }

  private def maybeForwardToController(
    request: RequestChannel.Request,
    handler: RequestChannel.Request => Unit
  ): Unit = {
    def responseCallback(responseOpt: Option[AbstractResponse]): Unit = {
      responseOpt match {
        case Some(response) => requestHelper.sendForwardedResponse(request, response)
        case None => handleInvalidVersionsDuringForwarding(request)
      }
    }
    metadataSupport.maybeForward(request, handler, responseCallback)
  }

  protected def handleInvalidVersionsDuringForwarding(request: RequestChannel.Request): Unit = {
    info(s"The client connection will be closed due to controller responded " +
      s"unsupported version exception during $request forwarding. " +
      s"This could happen when the controller changed after the connection was established.")
    requestChannel.closeConnection(request, Collections.emptyMap())
  }

  protected def forwardToControllerOrFail(
    request: RequestChannel.Request
  ): Unit = {
    def errorHandler(request: RequestChannel.Request): Unit = {
      throw new IllegalStateException(s"Unable to forward $request to the controller")
    }

    maybeForwardToController(request, errorHandler)
  }

  /**
   * Top-level method that handles all requests and multiplexes to the right api
   */
  override def handle(request: RequestChannel.Request, requestLocal: RequestLocal): Unit = {
    def handleError(e: Throwable): Unit = {
      error(s"Unexpected error handling request ${request.requestDesc(true)} " +
        s"with context ${request.context}", e)
      requestHelper.handleError(request, e)
    }

    try {
      trace(s"Handling request:${request.requestDesc(true)} from connection ${request.context.connectionId};" +
        s"securityProtocol:${request.context.securityProtocol},principal:${request.context.principal}")

      if (!apiVersionManager.isApiEnabled(request.header.apiKey, request.header.apiVersion)) {
        // The socket server will reject APIs which are not exposed in this scope and close the connection
        // before handing them to the request handler, so this path should not be exercised in practice
        throw new IllegalStateException(s"API ${request.header.apiKey} with version ${request.header.apiVersion} is not enabled")
      }

      request.header.apiKey match {
        case ApiKeys.PRODUCE => handleProduceRequest(request, requestLocal)
        case ApiKeys.FETCH => handleFetchRequest(request)
        case ApiKeys.LIST_OFFSETS => handleListOffsetRequest(request)
        case ApiKeys.METADATA => handleTopicMetadataRequest(request)
        case ApiKeys.LEADER_AND_ISR => handleLeaderAndIsrRequest(request)
        case ApiKeys.STOP_REPLICA => handleStopReplicaRequest(request)
        case ApiKeys.UPDATE_METADATA => handleUpdateMetadataRequest(request, requestLocal)
        case ApiKeys.CONTROLLED_SHUTDOWN => handleControlledShutdownRequest(request)
        case ApiKeys.OFFSET_COMMIT => handleOffsetCommitRequest(request, requestLocal).exceptionally(handleError)
        case ApiKeys.OFFSET_FETCH => handleOffsetFetchRequest(request).exceptionally(handleError)
        case ApiKeys.FIND_COORDINATOR => handleFindCoordinatorRequest(request)
        case ApiKeys.JOIN_GROUP => handleJoinGroupRequest(request, requestLocal).exceptionally(handleError)
        case ApiKeys.HEARTBEAT => handleHeartbeatRequest(request).exceptionally(handleError)
        case ApiKeys.LEAVE_GROUP => handleLeaveGroupRequest(request).exceptionally(handleError)
        case ApiKeys.SYNC_GROUP => handleSyncGroupRequest(request, requestLocal).exceptionally(handleError)
        case ApiKeys.DESCRIBE_GROUPS => handleDescribeGroupsRequest(request).exceptionally(handleError)
        case ApiKeys.LIST_GROUPS => handleListGroupsRequest(request).exceptionally(handleError)
        case ApiKeys.SASL_HANDSHAKE => handleSaslHandshakeRequest(request)
        case ApiKeys.API_VERSIONS => handleApiVersionsRequest(request)
        case ApiKeys.CREATE_TOPICS => maybeForwardToController(request, handleCreateTopicsRequest)
        case ApiKeys.DELETE_TOPICS => maybeForwardToController(request, handleDeleteTopicsRequest)
        case ApiKeys.DELETE_RECORDS => handleDeleteRecordsRequest(request)
        case ApiKeys.INIT_PRODUCER_ID => handleInitProducerIdRequest(request, requestLocal)
        case ApiKeys.OFFSET_FOR_LEADER_EPOCH => handleOffsetForLeaderEpochRequest(request)
        case ApiKeys.ADD_PARTITIONS_TO_TXN => handleAddPartitionsToTxnRequest(request, requestLocal)
        case ApiKeys.ADD_OFFSETS_TO_TXN => handleAddOffsetsToTxnRequest(request, requestLocal)
        case ApiKeys.END_TXN => handleEndTxnRequest(request, requestLocal)
        case ApiKeys.WRITE_TXN_MARKERS => handleWriteTxnMarkersRequest(request, requestLocal)
        case ApiKeys.TXN_OFFSET_COMMIT => handleTxnOffsetCommitRequest(request, requestLocal).exceptionally(handleError)
        case ApiKeys.DESCRIBE_ACLS => handleDescribeAcls(request)
        case ApiKeys.CREATE_ACLS => maybeForwardToController(request, handleCreateAcls)
        case ApiKeys.DELETE_ACLS => maybeForwardToController(request, handleDeleteAcls)
        case ApiKeys.ALTER_CONFIGS => handleAlterConfigsRequest(request)
        case ApiKeys.DESCRIBE_CONFIGS => handleDescribeConfigsRequest(request)
        case ApiKeys.ALTER_REPLICA_LOG_DIRS => handleAlterReplicaLogDirsRequest(request)
        case ApiKeys.DESCRIBE_LOG_DIRS => handleDescribeLogDirsRequest(request)
        case ApiKeys.SASL_AUTHENTICATE => handleSaslAuthenticateRequest(request)
        case ApiKeys.CREATE_PARTITIONS => maybeForwardToController(request, handleCreatePartitionsRequest)
        // Create, renew and expire DelegationTokens must first validate that the connection
        // itself is not authenticated with a delegation token before maybeForwardToController.
        case ApiKeys.CREATE_DELEGATION_TOKEN => handleCreateTokenRequest(request)
        case ApiKeys.RENEW_DELEGATION_TOKEN => handleRenewTokenRequest(request)
        case ApiKeys.EXPIRE_DELEGATION_TOKEN => handleExpireTokenRequest(request)
        case ApiKeys.DESCRIBE_DELEGATION_TOKEN => handleDescribeTokensRequest(request)
        case ApiKeys.DELETE_GROUPS => handleDeleteGroupsRequest(request, requestLocal).exceptionally(handleError)
        case ApiKeys.ELECT_LEADERS => maybeForwardToController(request, handleElectLeaders)
        case ApiKeys.INCREMENTAL_ALTER_CONFIGS => handleIncrementalAlterConfigsRequest(request)
        case ApiKeys.ALTER_PARTITION_REASSIGNMENTS => maybeForwardToController(request, handleAlterPartitionReassignmentsRequest)
        case ApiKeys.LIST_PARTITION_REASSIGNMENTS => maybeForwardToController(request, handleListPartitionReassignmentsRequest)
        case ApiKeys.OFFSET_DELETE => handleOffsetDeleteRequest(request, requestLocal).exceptionally(handleError)
        case ApiKeys.DESCRIBE_CLIENT_QUOTAS => handleDescribeClientQuotasRequest(request)
        case ApiKeys.ALTER_CLIENT_QUOTAS => maybeForwardToController(request, handleAlterClientQuotasRequest)
        case ApiKeys.DESCRIBE_USER_SCRAM_CREDENTIALS => handleDescribeUserScramCredentialsRequest(request)
        case ApiKeys.ALTER_USER_SCRAM_CREDENTIALS => maybeForwardToController(request, handleAlterUserScramCredentialsRequest)
        case ApiKeys.ALTER_PARTITION => handleAlterPartitionRequest(request)
        case ApiKeys.UPDATE_FEATURES => maybeForwardToController(request, handleUpdateFeatures)
        case ApiKeys.ENVELOPE => handleEnvelope(request, requestLocal)
        case ApiKeys.DESCRIBE_CLUSTER => handleDescribeCluster(request)
        case ApiKeys.DESCRIBE_PRODUCERS => handleDescribeProducersRequest(request)
        case ApiKeys.UNREGISTER_BROKER => forwardToControllerOrFail(request)
        case ApiKeys.DESCRIBE_TRANSACTIONS => handleDescribeTransactionsRequest(request)
        case ApiKeys.LIST_TRANSACTIONS => handleListTransactionsRequest(request)
        case ApiKeys.ALLOCATE_PRODUCER_IDS => handleAllocateProducerIdsRequest(request)
        case ApiKeys.DESCRIBE_QUORUM => forwardToControllerOrFail(request)
        case ApiKeys.CONSUMER_GROUP_HEARTBEAT => handleConsumerGroupHeartbeat(request).exceptionally(handleError)
        case ApiKeys.CONSUMER_GROUP_DESCRIBE => handleConsumerGroupDescribe(request).exceptionally(handleError)
        case ApiKeys.DESCRIBE_TOPIC_PARTITIONS => handleDescribeTopicPartitionsRequest(request)
        case ApiKeys.GET_TELEMETRY_SUBSCRIPTIONS => handleGetTelemetrySubscriptionsRequest(request)
        case ApiKeys.PUSH_TELEMETRY => handlePushTelemetryRequest(request)
        case ApiKeys.LIST_CLIENT_METRICS_RESOURCES => handleListClientMetricsResources(request)
<<<<<<< HEAD
        case ApiKeys.CREATE_STREAMS => forwardToControllerOrFail(request)
        case ApiKeys.OPEN_STREAMS => forwardToControllerOrFail(request)
        case ApiKeys.GET_OPENING_STREAMS => forwardToControllerOrFail(request)
        case ApiKeys.DESCRIBE_STREAMS => forwardToControllerOrFail(request)
        case ApiKeys.TRIM_STREAMS => forwardToControllerOrFail(request)
        case ApiKeys.CLOSE_STREAMS => forwardToControllerOrFail(request)
        case ApiKeys.DELETE_STREAMS => forwardToControllerOrFail(request)
        case ApiKeys.PUT_KVS => forwardToControllerOrFail(request)
        case ApiKeys.GET_KVS => forwardToControllerOrFail(request)
        case ApiKeys.DELETE_KVS => forwardToControllerOrFail(request)
        case ApiKeys.AUTOMQ_GET_NODES => forwardToControllerOrFail(request)
=======
        case ApiKeys.ADD_RAFT_VOTER => forwardToControllerOrFail(request)
        case ApiKeys.REMOVE_RAFT_VOTER => forwardToControllerOrFail(request)
        case ApiKeys.SHARE_GROUP_HEARTBEAT => handleShareGroupHeartbeat(request).exceptionally(handleError)
        case ApiKeys.SHARE_GROUP_DESCRIBE => handleShareGroupDescribe(request).exceptionally(handleError)
        case ApiKeys.SHARE_FETCH => handleShareFetchRequest(request)
        case ApiKeys.SHARE_ACKNOWLEDGE => handleShareAcknowledgeRequest(request)
        case ApiKeys.INITIALIZE_SHARE_GROUP_STATE => handleInitializeShareGroupStateRequest(request)
        case ApiKeys.READ_SHARE_GROUP_STATE => handleReadShareGroupStateRequest(request)
        case ApiKeys.WRITE_SHARE_GROUP_STATE => handleWriteShareGroupStateRequest(request)
        case ApiKeys.DELETE_SHARE_GROUP_STATE => handleDeleteShareGroupStateRequest(request)
        case ApiKeys.READ_SHARE_GROUP_STATE_SUMMARY => handleReadShareGroupStateSummaryRequest(request)
>>>>>>> 6ff51bc3
        case _ => throw new IllegalStateException(s"No handler for request api key ${request.header.apiKey}")
      }
    } catch {
      case e: FatalExitError => throw e
      case e: Throwable => handleError(e)
    } finally {
      // try to complete delayed action. In order to avoid conflicting locking, the actions to complete delayed requests
      // are kept in a queue. We add the logic to check the ReplicaManager queue at the end of KafkaApis.handle() and the
      // expiration thread for certain delayed operations (e.g. DelayedJoin)
      // Delayed fetches are also completed by ReplicaFetcherThread.
      replicaManager.tryCompleteActions()
      // The local completion time may be set while processing the request. Only record it if it's unset.
      if (request.apiLocalCompleteTimeNanos < 0)
        request.apiLocalCompleteTimeNanos = time.nanoseconds
    }
  }

  override def tryCompleteActions(): Unit = {
    replicaManager.tryCompleteActions()
  }

  def handleLeaderAndIsrRequest(request: RequestChannel.Request): Unit = {
    val zkSupport = metadataSupport.requireZkOrThrow(KafkaApis.shouldNeverReceive(request))
    // ensureTopicExists is only for client facing requests
    // We can't have the ensureTopicExists check here since the controller sends it as an advisory to all brokers so they
    // stop serving data to clients for the topic being deleted
    val correlationId = request.header.correlationId
    val leaderAndIsrRequest = request.body[LeaderAndIsrRequest]

    authHelper.authorizeClusterOperation(request, CLUSTER_ACTION)
    if (zkSupport.isBrokerEpochStale(leaderAndIsrRequest.brokerEpoch, leaderAndIsrRequest.isKRaftController)) {
      // When the broker restarts very quickly, it is possible for this broker to receive request intended
      // for its previous generation so the broker should skip the stale request.
      info(s"Received LeaderAndIsr request with broker epoch ${leaderAndIsrRequest.brokerEpoch} " +
        s"smaller than the current broker epoch ${zkSupport.controller.brokerEpoch} from " +
        s"controller ${leaderAndIsrRequest.controllerId} with epoch ${leaderAndIsrRequest.controllerEpoch}.")
      requestHelper.sendResponseExemptThrottle(request, leaderAndIsrRequest.getErrorResponse(0, Errors.STALE_BROKER_EPOCH.exception))
    } else {
      val response = replicaManager.becomeLeaderOrFollower(correlationId, leaderAndIsrRequest,
        RequestHandlerHelper.onLeadershipChange(groupCoordinator, txnCoordinator, _, _))
      requestHelper.sendResponseExemptThrottle(request, response)
    }
  }

  def handleStopReplicaRequest(request: RequestChannel.Request): Unit = {
    val zkSupport = metadataSupport.requireZkOrThrow(KafkaApis.shouldNeverReceive(request))
    // ensureTopicExists is only for client facing requests
    // We can't have the ensureTopicExists check here since the controller sends it as an advisory to all brokers so they
    // stop serving data to clients for the topic being deleted
    val stopReplicaRequest = request.body[StopReplicaRequest]
    authHelper.authorizeClusterOperation(request, CLUSTER_ACTION)
    if (zkSupport.isBrokerEpochStale(stopReplicaRequest.brokerEpoch, stopReplicaRequest.isKRaftController)) {
      // When the broker restarts very quickly, it is possible for this broker to receive request intended
      // for its previous generation so the broker should skip the stale request.
      info(s"Received StopReplica request with broker epoch ${stopReplicaRequest.brokerEpoch} " +
        s"smaller than the current broker epoch ${zkSupport.controller.brokerEpoch} from " +
        s"controller ${stopReplicaRequest.controllerId} with epoch ${stopReplicaRequest.controllerEpoch}.")
      requestHelper.sendResponseExemptThrottle(request, new StopReplicaResponse(
        new StopReplicaResponseData().setErrorCode(Errors.STALE_BROKER_EPOCH.code)))
    } else {
      val partitionStates = stopReplicaRequest.partitionStates().asScala
      val (result, error) = replicaManager.stopReplicas(
        request.context.correlationId,
        stopReplicaRequest.controllerId,
        stopReplicaRequest.controllerEpoch,
        partitionStates)
      // Clear the coordinator caches in case we were the leader. In the case of a reassignment, we
      // cannot rely on the LeaderAndIsr API for this since it is only sent to active replicas.
      result.forKeyValue { (topicPartition, error) =>
        if (error == Errors.NONE) {
          val partitionState = partitionStates(topicPartition)
          if (topicPartition.topic == GROUP_METADATA_TOPIC_NAME
              && partitionState.deletePartition) {
            val leaderEpoch = if (partitionState.leaderEpoch >= 0)
              OptionalInt.of(partitionState.leaderEpoch)
            else
              OptionalInt.empty
            groupCoordinator.onResignation(topicPartition.partition, leaderEpoch)
          } else if (topicPartition.topic == TRANSACTION_STATE_TOPIC_NAME
                     && partitionState.deletePartition) {
            val leaderEpoch = if (partitionState.leaderEpoch >= 0)
              Some(partitionState.leaderEpoch)
            else
              None
            txnCoordinator.onResignation(topicPartition.partition, coordinatorEpoch = leaderEpoch)
          }
        }
      }

      def toStopReplicaPartition(tp: TopicPartition, error: Errors) =
        new StopReplicaResponseData.StopReplicaPartitionError()
          .setTopicName(tp.topic)
          .setPartitionIndex(tp.partition)
          .setErrorCode(error.code)

      requestHelper.sendResponseExemptThrottle(request, new StopReplicaResponse(new StopReplicaResponseData()
        .setErrorCode(error.code)
        .setPartitionErrors(result.map {
          case (tp, error) => toStopReplicaPartition(tp, error)
        }.toBuffer.asJava)))
    }

    CoreUtils.swallow(replicaManager.replicaFetcherManager.shutdownIdleFetcherThreads(), this)
  }

  def handleUpdateMetadataRequest(request: RequestChannel.Request, requestLocal: RequestLocal): Unit = {
    val zkSupport = metadataSupport.requireZkOrThrow(KafkaApis.shouldNeverReceive(request))
    val correlationId = request.header.correlationId
    val updateMetadataRequest = request.body[UpdateMetadataRequest]

    authHelper.authorizeClusterOperation(request, CLUSTER_ACTION)
    if (zkSupport.isBrokerEpochStale(updateMetadataRequest.brokerEpoch, updateMetadataRequest.isKRaftController)) {
      // When the broker restarts very quickly, it is possible for this broker to receive request intended
      // for its previous generation so the broker should skip the stale request.
      info(s"Received UpdateMetadata request with broker epoch ${updateMetadataRequest.brokerEpoch} " +
        s"smaller than the current broker epoch ${zkSupport.controller.brokerEpoch} from " +
        s"controller ${updateMetadataRequest.controllerId} with epoch ${updateMetadataRequest.controllerEpoch}.")
      requestHelper.sendResponseExemptThrottle(request,
        new UpdateMetadataResponse(new UpdateMetadataResponseData().setErrorCode(Errors.STALE_BROKER_EPOCH.code)))
    } else {
      val deletedPartitions = replicaManager.maybeUpdateMetadataCache(correlationId, updateMetadataRequest)
      if (deletedPartitions.nonEmpty) {
        groupCoordinator.onPartitionsDeleted(deletedPartitions.asJava, requestLocal.bufferSupplier)
      }

      if (zkSupport.adminManager.hasDelayedTopicOperations) {
        updateMetadataRequest.partitionStates.forEach { partitionState =>
          zkSupport.adminManager.tryCompleteDelayedTopicOperations(partitionState.topicName)
        }
      }

      quotas.clientQuotaCallback.foreach { callback =>
        if (callback.updateClusterMetadata(metadataCache.getClusterMetadata(clusterId, request.context.listenerName))) {
          quotas.fetch.updateQuotaMetricConfigs()
          quotas.produce.updateQuotaMetricConfigs()
          quotas.request.updateQuotaMetricConfigs()
          quotas.controllerMutation.updateQuotaMetricConfigs()
        }
      }
      if (replicaManager.hasDelayedElectionOperations) {
        updateMetadataRequest.partitionStates.forEach { partitionState =>
          val tp = new TopicPartition(partitionState.topicName, partitionState.partitionIndex)
          replicaManager.tryCompleteElection(TopicPartitionOperationKey(tp))
        }
      }
      requestHelper.sendResponseExemptThrottle(request, new UpdateMetadataResponse(
        new UpdateMetadataResponseData().setErrorCode(Errors.NONE.code)))
    }
  }

  def handleControlledShutdownRequest(request: RequestChannel.Request): Unit = {
    val zkSupport = metadataSupport.requireZkOrThrow(KafkaApis.shouldNeverReceive(request))
    // ensureTopicExists is only for client facing requests
    // We can't have the ensureTopicExists check here since the controller sends it as an advisory to all brokers so they
    // stop serving data to clients for the topic being deleted
    val controlledShutdownRequest = request.body[ControlledShutdownRequest]
    authHelper.authorizeClusterOperation(request, CLUSTER_ACTION)

    def controlledShutdownCallback(controlledShutdownResult: Try[Set[TopicPartition]]): Unit = {
      val response = controlledShutdownResult match {
        case Success(partitionsRemaining) =>
         ControlledShutdownResponse.prepareResponse(Errors.NONE, partitionsRemaining.asJava)

        case Failure(throwable) =>
          controlledShutdownRequest.getErrorResponse(throwable)
      }
      requestHelper.sendResponseExemptThrottle(request, response)
    }
    zkSupport.controller.controlledShutdown(controlledShutdownRequest.data.brokerId, controlledShutdownRequest.data.brokerEpoch, controlledShutdownCallback)
  }

  /**
   * Handle an offset commit request
   */
  def handleOffsetCommitRequest(
    request: RequestChannel.Request,
    requestLocal: RequestLocal
  ): CompletableFuture[Unit] = {
    val offsetCommitRequest = request.body[OffsetCommitRequest]

    // Reject the request if not authorized to the group
    if (!authHelper.authorize(request.context, READ, GROUP, offsetCommitRequest.data.groupId)) {
      requestHelper.sendMaybeThrottle(request, offsetCommitRequest.getErrorResponse(Errors.GROUP_AUTHORIZATION_FAILED.exception))
      CompletableFuture.completedFuture[Unit](())
    } else if (offsetCommitRequest.data.groupInstanceId != null && config.interBrokerProtocolVersion.isLessThan(IBP_2_3_IV0)) {
      // Only enable static membership when IBP >= 2.3, because it is not safe for the broker to use the static member logic
      // until we are sure that all brokers support it. If static group being loaded by an older coordinator, it will discard
      // the group.instance.id field, so static members could accidentally become "dynamic", which leads to wrong states.
      requestHelper.sendMaybeThrottle(request, offsetCommitRequest.getErrorResponse(Errors.UNSUPPORTED_VERSION.exception))
      CompletableFuture.completedFuture[Unit](())
    } else {
      val authorizedTopics = authHelper.filterByAuthorized(
        request.context,
        READ,
        TOPIC,
        offsetCommitRequest.data.topics.asScala
      )(_.name)

      val responseBuilder = new OffsetCommitResponse.Builder()
      val authorizedTopicsRequest = new mutable.ArrayBuffer[OffsetCommitRequestData.OffsetCommitRequestTopic]()
      offsetCommitRequest.data.topics.forEach { topic =>
        if (!authorizedTopics.contains(topic.name)) {
          // If the topic is not authorized, we add the topic and all its partitions
          // to the response with TOPIC_AUTHORIZATION_FAILED.
          responseBuilder.addPartitions[OffsetCommitRequestData.OffsetCommitRequestPartition](
            topic.name, topic.partitions, _.partitionIndex, Errors.TOPIC_AUTHORIZATION_FAILED)
        } else if (!metadataCache.contains(topic.name)) {
          // If the topic is unknown, we add the topic and all its partitions
          // to the response with UNKNOWN_TOPIC_OR_PARTITION.
          responseBuilder.addPartitions[OffsetCommitRequestData.OffsetCommitRequestPartition](
            topic.name, topic.partitions, _.partitionIndex, Errors.UNKNOWN_TOPIC_OR_PARTITION)
        } else {
          // Otherwise, we check all partitions to ensure that they all exist.
          val topicWithValidPartitions = new OffsetCommitRequestData.OffsetCommitRequestTopic().setName(topic.name)

          topic.partitions.forEach { partition =>
            if (metadataCache.getPartitionInfo(topic.name, partition.partitionIndex).nonEmpty) {
              topicWithValidPartitions.partitions.add(partition)
            } else {
              responseBuilder.addPartition(topic.name, partition.partitionIndex, Errors.UNKNOWN_TOPIC_OR_PARTITION)
            }
          }

          if (!topicWithValidPartitions.partitions.isEmpty) {
            authorizedTopicsRequest += topicWithValidPartitions
          }
        }
      }

      if (authorizedTopicsRequest.isEmpty) {
        requestHelper.sendMaybeThrottle(request, responseBuilder.build())
        CompletableFuture.completedFuture(())
      } else if (request.header.apiVersion == 0) {
        // For version 0, always store offsets in ZK.
        commitOffsetsToZookeeper(
          request,
          offsetCommitRequest,
          authorizedTopicsRequest,
          responseBuilder
        )
      } else {
        // For version > 0, store offsets in Coordinator.
        commitOffsetsToCoordinator(
          request,
          offsetCommitRequest,
          authorizedTopicsRequest,
          responseBuilder,
          requestLocal
        )
      }
    }
  }

  private def commitOffsetsToZookeeper(
    request: RequestChannel.Request,
    offsetCommitRequest: OffsetCommitRequest,
    authorizedTopicsRequest: mutable.ArrayBuffer[OffsetCommitRequestData.OffsetCommitRequestTopic],
    responseBuilder: OffsetCommitResponse.Builder
  ): CompletableFuture[Unit] = {
    val zkSupport = metadataSupport.requireZkOrThrow(
      KafkaApis.unsupported("Version 0 offset commit requests"))

    authorizedTopicsRequest.foreach { topic =>
      topic.partitions.forEach { partition =>
        val error = try {
          if (partition.committedMetadata != null && partition.committedMetadata.length > config.groupCoordinatorConfig.offsetMetadataMaxSize) {
            Errors.OFFSET_METADATA_TOO_LARGE
          } else {
            zkSupport.zkClient.setOrCreateConsumerOffset(
              offsetCommitRequest.data.groupId,
              new TopicPartition(topic.name, partition.partitionIndex),
              partition.committedOffset
            )
            Errors.NONE
          }
        } catch {
          case e: Throwable =>
            Errors.forException(e)
        }

        responseBuilder.addPartition(topic.name, partition.partitionIndex, error)
      }
    }

    requestHelper.sendMaybeThrottle(request, responseBuilder.build())
    CompletableFuture.completedFuture[Unit](())
  }

  private def commitOffsetsToCoordinator(
    request: RequestChannel.Request,
    offsetCommitRequest: OffsetCommitRequest,
    authorizedTopicsRequest: mutable.ArrayBuffer[OffsetCommitRequestData.OffsetCommitRequestTopic],
    responseBuilder: OffsetCommitResponse.Builder,
    requestLocal: RequestLocal
  ): CompletableFuture[Unit] = {
    val offsetCommitRequestData = new OffsetCommitRequestData()
      .setGroupId(offsetCommitRequest.data.groupId)
      .setMemberId(offsetCommitRequest.data.memberId)
      .setGenerationIdOrMemberEpoch(offsetCommitRequest.data.generationIdOrMemberEpoch)
      .setRetentionTimeMs(offsetCommitRequest.data.retentionTimeMs)
      .setGroupInstanceId(offsetCommitRequest.data.groupInstanceId)
      .setTopics(authorizedTopicsRequest.asJava)

    groupCoordinator.commitOffsets(
      request.context,
      offsetCommitRequestData,
      requestLocal.bufferSupplier
    ).handle[Unit] { (results, exception) =>
      if (exception != null) {
        requestHelper.sendMaybeThrottle(request, offsetCommitRequest.getErrorResponse(exception))
      } else {
        requestHelper.sendMaybeThrottle(request, responseBuilder.merge(results).build())
      }
    }
  }

  case class LeaderNode(leaderId: Int, leaderEpoch: Int, node: Option[Node])

  protected def getCurrentLeader(tp: TopicPartition, ln: ListenerName): LeaderNode = {
    val partitionInfoOrError = replicaManager.getPartitionOrError(tp)
    val (leaderId, leaderEpoch) = partitionInfoOrError match {
      case Right(x) =>
        (x.leaderReplicaIdOpt.getOrElse(-1), x.getLeaderEpoch)
      case Left(x) =>
        debug(s"Unable to retrieve local leaderId and Epoch with error $x, falling back to metadata cache")
        metadataCache.getPartitionInfo(tp.topic, tp.partition) match {
          case Some(pinfo) => (pinfo.leader(), pinfo.leaderEpoch())
          case None => (-1, -1)
        }
    }
    LeaderNode(leaderId, leaderEpoch, metadataCache.getAliveBrokerNode(leaderId, ln))
  }

  /**
   * Handle a produce request
   */
  def handleProduceRequest(request: RequestChannel.Request, requestLocal: RequestLocal): Unit = {
    val produceRequest = request.body[ProduceRequest]

    if (RequestUtils.hasTransactionalRecords(produceRequest)) {
      val isAuthorizedTransactional = produceRequest.transactionalId != null &&
        authHelper.authorize(request.context, WRITE, TRANSACTIONAL_ID, produceRequest.transactionalId)
      if (!isAuthorizedTransactional) {
        requestHelper.sendErrorResponseMaybeThrottle(request, Errors.TRANSACTIONAL_ID_AUTHORIZATION_FAILED.exception)
        return
      }
    }

    val unauthorizedTopicResponses = mutable.Map[TopicPartition, PartitionResponse]()
    val nonExistingTopicResponses = mutable.Map[TopicPartition, PartitionResponse]()
    val invalidRequestResponses = mutable.Map[TopicPartition, PartitionResponse]()
    val authorizedRequestInfo = mutable.Map[TopicPartition, MemoryRecords]()
    // cache the result to avoid redundant authorization calls
    val authorizedTopics = authHelper.filterByAuthorized(request.context, WRITE, TOPIC,
      produceRequest.data().topicData().asScala)(_.name())

    produceRequest.data.topicData.forEach(topic => topic.partitionData.forEach { partition =>
      val topicPartition = new TopicPartition(topic.name, partition.index)
      // This caller assumes the type is MemoryRecords and that is true on current serialization
      // We cast the type to avoid causing big change to code base.
      // https://issues.apache.org/jira/browse/KAFKA-10698
      val memoryRecords = partition.records.asInstanceOf[MemoryRecords]
      if (!authorizedTopics.contains(topicPartition.topic))
        unauthorizedTopicResponses += topicPartition -> new PartitionResponse(Errors.TOPIC_AUTHORIZATION_FAILED)
      else if (!metadataCache.contains(topicPartition))
        nonExistingTopicResponses += topicPartition -> new PartitionResponse(Errors.UNKNOWN_TOPIC_OR_PARTITION)
      else
        try {
          ProduceRequest.validateRecords(request.header.apiVersion, memoryRecords)
          authorizedRequestInfo += (topicPartition -> memoryRecords)
        } catch {
          case e: ApiException =>
            invalidRequestResponses += topicPartition -> new PartitionResponse(Errors.forException(e))
        }
    })

    // the callback for sending a produce response
    // The construction of ProduceResponse is able to accept auto-generated protocol data so
    // KafkaApis#handleProduceRequest should apply auto-generated protocol to avoid extra conversion.
    // https://issues.apache.org/jira/browse/KAFKA-10730
    @nowarn("cat=deprecation")
    def sendResponseCallback(responseStatus: Map[TopicPartition, PartitionResponse]): Unit = {
      val mergedResponseStatus = responseStatus ++ unauthorizedTopicResponses ++ nonExistingTopicResponses ++ invalidRequestResponses
      var errorInResponse = false

      val nodeEndpoints = new mutable.HashMap[Int, Node]
      mergedResponseStatus.forKeyValue { (topicPartition, status) =>
        if (status.error != Errors.NONE) {
          errorInResponse = true
          debug("Produce request with correlation id %d from client %s on partition %s failed due to %s".format(
            request.header.correlationId,
            request.header.clientId,
            topicPartition,
            status.error.exceptionName))

          if (request.header.apiVersion >= 10) {
            status.error match {
              case Errors.NOT_LEADER_OR_FOLLOWER =>
                val leaderNode = getCurrentLeader(topicPartition, request.context.listenerName)
                leaderNode.node.foreach { node =>
                  nodeEndpoints.put(node.id(), node)
                }
                status.currentLeader
                  .setLeaderId(leaderNode.leaderId)
                  .setLeaderEpoch(leaderNode.leaderEpoch)
                case _ =>
            }
          }
        }
      }

      // Record both bandwidth and request quota-specific values and throttle by muting the channel if any of the quotas
      // have been violated. If both quotas have been violated, use the max throttle time between the two quotas. Note
      // that the request quota is not enforced if acks == 0.
      val timeMs = time.milliseconds()
      val requestSize = request.sizeInBytes
      val bandwidthThrottleTimeMs = quotas.produce.maybeRecordAndGetThrottleTimeMs(request, requestSize, timeMs)
      val requestThrottleTimeMs =
        if (produceRequest.acks == 0) 0
        else quotas.request.maybeRecordAndGetThrottleTimeMs(request, timeMs)
      val maxThrottleTimeMs = Math.max(bandwidthThrottleTimeMs, requestThrottleTimeMs)
      if (maxThrottleTimeMs > 0) {
        request.apiThrottleTimeMs = maxThrottleTimeMs
        if (bandwidthThrottleTimeMs > requestThrottleTimeMs) {
          requestHelper.throttle(quotas.produce, request, bandwidthThrottleTimeMs)
        } else {
          requestHelper.throttle(quotas.request, request, requestThrottleTimeMs)
        }
      }

      // Send the response immediately. In case of throttling, the channel has already been muted.
      if (produceRequest.acks == 0) {
        // no operation needed if producer request.required.acks = 0; however, if there is any error in handling
        // the request, since no response is expected by the producer, the server will close socket server so that
        // the producer client will know that some error has happened and will refresh its metadata
        if (errorInResponse) {
          val exceptionsSummary = mergedResponseStatus.map { case (topicPartition, status) =>
            topicPartition -> status.error.exceptionName
          }.mkString(", ")
          info(
            s"Closing connection due to error during produce request with correlation id ${request.header.correlationId} " +
              s"from client id ${request.header.clientId} with ack=0\n" +
              s"Topic and partition to exceptions: $exceptionsSummary"
          )
          requestChannel.closeConnection(request, new ProduceResponse(mergedResponseStatus.asJava).errorCounts)
        } else {
          // Note that although request throttling is exempt for acks == 0, the channel may be throttled due to
          // bandwidth quota violation.
          requestHelper.sendNoOpResponseExemptThrottle(request)
        }
      } else {
        requestChannel.sendResponse(request, new ProduceResponse(mergedResponseStatus.asJava, maxThrottleTimeMs, nodeEndpoints.values.toList.asJava), None)
      }
    }

    def processingStatsCallback(processingStats: FetchResponseStats): Unit = {
      processingStats.forKeyValue { (tp, info) =>
        updateRecordConversionStats(request, tp, info)
      }
    }

    if (authorizedRequestInfo.isEmpty)
      sendResponseCallback(Map.empty)
    else {
      val internalTopicsAllowed = request.header.clientId == AdminUtils.ADMIN_CLIENT_ID
      val transactionSupportedOperation = if (request.header.apiVersion > 10) genericError else defaultError
      // call the replica manager to append messages to the replicas
      replicaManager.handleProduceAppend(
        timeout = produceRequest.timeout.toLong,
        requiredAcks = produceRequest.acks,
        internalTopicsAllowed = internalTopicsAllowed,
        transactionalId = produceRequest.transactionalId,
        entriesPerPartition = authorizedRequestInfo,
        responseCallback = sendResponseCallback,
        recordValidationStatsCallback = processingStatsCallback,
        requestLocal = requestLocal,
        transactionSupportedOperation = transactionSupportedOperation)

      // if the request is put into the purgatory, it will have a held reference and hence cannot be garbage collected;
      // hence we clear its data here in order to let GC reclaim its memory since it is already appended to log
      produceRequest.clearPartitionRecords()
    }
  }

  /**
   * Handle a fetch request
   */
  def handleFetchRequest(request: RequestChannel.Request): Unit = {
    val versionId = request.header.apiVersion
    val clientId = request.header.clientId
    val fetchRequest = request.body[FetchRequest]
    val topicNames =
      if (fetchRequest.version() >= 13)
        metadataCache.topicIdsToNames()
      else
        Collections.emptyMap[Uuid, String]()

    val fetchData = fetchRequest.fetchData(topicNames)
    val forgottenTopics = fetchRequest.forgottenTopics(topicNames)

    val fetchContext = fetchManager.newContext(
      fetchRequest.version,
      fetchRequest.metadata,
      fetchRequest.isFromFollower,
      fetchData,
      forgottenTopics,
      topicNames)

    val erroneous = mutable.ArrayBuffer[(TopicIdPartition, FetchResponseData.PartitionData)]()
    val interesting = mutable.ArrayBuffer[(TopicIdPartition, FetchRequest.PartitionData)]()
    if (fetchRequest.isFromFollower) {
      // The follower must have ClusterAction on ClusterResource in order to fetch partition data.
      if (authHelper.authorize(request.context, CLUSTER_ACTION, CLUSTER, CLUSTER_NAME)) {
        fetchContext.foreachPartition { (topicIdPartition, data) =>
          if (topicIdPartition.topic == null)
            erroneous += topicIdPartition -> FetchResponse.partitionResponse(topicIdPartition, Errors.UNKNOWN_TOPIC_ID)
          else if (!metadataCache.contains(topicIdPartition.topicPartition))
            erroneous += topicIdPartition -> FetchResponse.partitionResponse(topicIdPartition, Errors.UNKNOWN_TOPIC_OR_PARTITION)
          else
            interesting += topicIdPartition -> data
        }
      } else {
        fetchContext.foreachPartition { (topicIdPartition, _) =>
          erroneous += topicIdPartition -> FetchResponse.partitionResponse(topicIdPartition, Errors.TOPIC_AUTHORIZATION_FAILED)
        }
      }
    } else {
      // Regular Kafka consumers need READ permission on each partition they are fetching.
      val partitionDatas = new mutable.ArrayBuffer[(TopicIdPartition, FetchRequest.PartitionData)]
      fetchContext.foreachPartition { (topicIdPartition, partitionData) =>
        if (topicIdPartition.topic == null)
          erroneous += topicIdPartition -> FetchResponse.partitionResponse(topicIdPartition, Errors.UNKNOWN_TOPIC_ID)
        else
          partitionDatas += topicIdPartition -> partitionData
      }
      val authorizedTopics = authHelper.filterByAuthorized(request.context, READ, TOPIC, partitionDatas)(_._1.topicPartition.topic)
      partitionDatas.foreach { case (topicIdPartition, data) =>
        if (!authorizedTopics.contains(topicIdPartition.topic))
          erroneous += topicIdPartition -> FetchResponse.partitionResponse(topicIdPartition, Errors.TOPIC_AUTHORIZATION_FAILED)
        else if (!metadataCache.contains(topicIdPartition.topicPartition))
          erroneous += topicIdPartition -> FetchResponse.partitionResponse(topicIdPartition, Errors.UNKNOWN_TOPIC_OR_PARTITION)
        else
          interesting += topicIdPartition -> data
      }
    }

    def maybeDownConvertStorageError(error: Errors): Errors = {
      // If consumer sends FetchRequest V5 or earlier, the client library is not guaranteed to recognize the error code
      // for KafkaStorageException. In this case the client library will translate KafkaStorageException to
      // UnknownServerException which is not retriable. We can ensure that consumer will update metadata and retry
      // by converting the KafkaStorageException to NotLeaderOrFollowerException in the response if FetchRequest version <= 5
      if (error == Errors.KAFKA_STORAGE_ERROR && versionId <= 5) {
        Errors.NOT_LEADER_OR_FOLLOWER
      } else {
        error
      }
    }

    def maybeConvertFetchedData(tp: TopicIdPartition,
                                partitionData: FetchResponseData.PartitionData): FetchResponseData.PartitionData = {
      // We will never return a logConfig when the topic is unresolved and the name is null. This is ok since we won't have any records to convert.
      val logConfig = replicaManager.getLogConfig(tp.topicPartition)

      if (logConfig.exists(_.compressionType == BrokerCompressionType.ZSTD) && versionId < 10) {
        trace(s"Fetching messages is disabled for ZStandard compressed partition $tp. Sending unsupported version response to $clientId.")
        FetchResponse.partitionResponse(tp, Errors.UNSUPPORTED_COMPRESSION_TYPE)
      } else {
        // Down-conversion of fetched records is needed when the on-disk magic value is greater than what is
        // supported by the fetch request version.
        // If the inter-broker protocol version is `3.0` or higher, the log config message format version is
        // always `3.0` (i.e. magic value is `v2`). As a result, we always go through the down-conversion
        // path if the fetch version is 3 or lower (in rare cases the down-conversion may not be needed, but
        // it's not worth optimizing for them).
        // If the inter-broker protocol version is lower than `3.0`, we rely on the log config message format
        // version as a proxy for the on-disk magic value to maintain the long-standing behavior originally
        // introduced in Kafka 0.10.0. An important implication is that it's unsafe to downgrade the message
        // format version after a single message has been produced (the broker would return the message(s)
        // without down-conversion irrespective of the fetch version).
        val unconvertedRecords = FetchResponse.recordsOrFail(partitionData)
        val downConvertMagic =
          logConfig.map(_.recordVersion.value).flatMap { magic =>
            if (magic > RecordBatch.MAGIC_VALUE_V0 && versionId <= 1)
              Some(RecordBatch.MAGIC_VALUE_V0)
            else if (magic > RecordBatch.MAGIC_VALUE_V1 && versionId <= 3)
              Some(RecordBatch.MAGIC_VALUE_V1)
            else
              None
          }

        downConvertMagic match {
          case Some(magic) =>
            // For fetch requests from clients, check if down-conversion is disabled for the particular partition
            if (!fetchRequest.isFromFollower && !logConfig.forall(_.messageDownConversionEnable)) {
              trace(s"Conversion to message format ${downConvertMagic.get} is disabled for partition $tp. Sending unsupported version response to $clientId.")
              FetchResponse.partitionResponse(tp, Errors.UNSUPPORTED_VERSION)
            } else {
              try {
                trace(s"Down converting records from partition $tp to message format version $magic for fetch request from $clientId")
                // Because down-conversion is extremely memory intensive, we want to try and delay the down-conversion as much
                // as possible. With KIP-283, we have the ability to lazily down-convert in a chunked manner. The lazy, chunked
                // down-conversion always guarantees that at least one batch of messages is down-converted and sent out to the
                // client.
                new FetchResponseData.PartitionData()
                  .setPartitionIndex(tp.partition)
                  .setErrorCode(maybeDownConvertStorageError(Errors.forCode(partitionData.errorCode)).code)
                  .setHighWatermark(partitionData.highWatermark)
                  .setLastStableOffset(partitionData.lastStableOffset)
                  .setLogStartOffset(partitionData.logStartOffset)
                  .setAbortedTransactions(partitionData.abortedTransactions)
                  .setRecords(new LazyDownConversionRecords(tp.topicPartition, unconvertedRecords, magic, fetchContext.getFetchOffset(tp).get, time))
                  .setPreferredReadReplica(partitionData.preferredReadReplica())
              } catch {
                case e: UnsupportedCompressionTypeException =>
                  trace("Received unsupported compression type error during down-conversion", e)
                  FetchResponse.partitionResponse(tp, Errors.UNSUPPORTED_COMPRESSION_TYPE)
              }
            }
          case None =>
            new FetchResponseData.PartitionData()
              .setPartitionIndex(tp.partition)
              .setErrorCode(maybeDownConvertStorageError(Errors.forCode(partitionData.errorCode)).code)
              .setHighWatermark(partitionData.highWatermark)
              .setLastStableOffset(partitionData.lastStableOffset)
              .setLogStartOffset(partitionData.logStartOffset)
              .setAbortedTransactions(partitionData.abortedTransactions)
              .setRecords(unconvertedRecords)
              .setPreferredReadReplica(partitionData.preferredReadReplica)
              .setDivergingEpoch(partitionData.divergingEpoch)
              .setCurrentLeader(partitionData.currentLeader())
        }
      }
    }

    // the callback for process a fetch response, invoked before throttling
    def processResponseCallback(responsePartitionData: Seq[(TopicIdPartition, FetchPartitionData)]): Unit = {
      val partitions = new util.LinkedHashMap[TopicIdPartition, FetchResponseData.PartitionData]
      val reassigningPartitions = mutable.Set[TopicIdPartition]()
      val nodeEndpoints = new mutable.HashMap[Int, Node]
      responsePartitionData.foreach { case (tp, data) =>
        val abortedTransactions = data.abortedTransactions.orElse(null)
        val lastStableOffset: Long = data.lastStableOffset.orElse(FetchResponse.INVALID_LAST_STABLE_OFFSET)
        if (data.isReassignmentFetch) reassigningPartitions.add(tp)
        val partitionData = new FetchResponseData.PartitionData()
          .setPartitionIndex(tp.partition)
          .setErrorCode(maybeDownConvertStorageError(data.error).code)
          .setHighWatermark(data.highWatermark)
          .setLastStableOffset(lastStableOffset)
          .setLogStartOffset(data.logStartOffset)
          .setAbortedTransactions(abortedTransactions)
          .setRecords(data.records)
          .setPreferredReadReplica(data.preferredReadReplica.orElse(FetchResponse.INVALID_PREFERRED_REPLICA_ID))

        if (versionId >= 16) {
          data.error match {
            case Errors.NOT_LEADER_OR_FOLLOWER | Errors.FENCED_LEADER_EPOCH =>
              val leaderNode = getCurrentLeader(tp.topicPartition(), request.context.listenerName)
              leaderNode.node.foreach { node =>
                nodeEndpoints.put(node.id(), node)
              }
              partitionData.currentLeader()
                .setLeaderId(leaderNode.leaderId)
                .setLeaderEpoch(leaderNode.leaderEpoch)
            case _ =>
          }
        }

        data.divergingEpoch.ifPresent(partitionData.setDivergingEpoch(_))
        partitions.put(tp, partitionData)
      }
      erroneous.foreach { case (tp, data) => partitions.put(tp, data) }

      def createResponse(throttleTimeMs: Int, unconvertedFetchResponse: FetchResponse): FetchResponse = {
        // Down-convert messages for each partition if required
        val convertedData = new util.LinkedHashMap[TopicIdPartition, FetchResponseData.PartitionData]
        unconvertedFetchResponse.data().responses().forEach { topicResponse =>
          topicResponse.partitions().forEach { unconvertedPartitionData =>
            val tp = new TopicIdPartition(topicResponse.topicId, new TopicPartition(topicResponse.topic, unconvertedPartitionData.partitionIndex()))
            val error = Errors.forCode(unconvertedPartitionData.errorCode)
            if (error != Errors.NONE)
              debug(s"Fetch request with correlation id ${request.header.correlationId} from client $clientId " +
                s"on partition $tp failed due to ${error.exceptionName}")
            convertedData.put(tp, maybeConvertFetchedData(tp, unconvertedPartitionData))
          }
        }

        // Prepare fetch response from converted data
        val response =
          FetchResponse.of(unconvertedFetchResponse.error, throttleTimeMs, unconvertedFetchResponse.sessionId, convertedData, nodeEndpoints.values.toList.asJava)
        // record the bytes out metrics only when the response is being sent
        response.data.responses.forEach { topicResponse =>
          topicResponse.partitions.forEach { data =>
            // If the topic name was not known, we will have no bytes out.
            if (topicResponse.topic != null) {
              val tp = new TopicIdPartition(topicResponse.topicId, new TopicPartition(topicResponse.topic, data.partitionIndex))
              brokerTopicStats.updateBytesOut(tp.topic, fetchRequest.isFromFollower, reassigningPartitions.contains(tp), FetchResponse.recordsSize(data))
            }
          }
        }
        response
      }

      def updateConversionStats(send: Send): Unit = {
        send match {
          case send: MultiRecordsSend if send.recordConversionStats != null =>
            send.recordConversionStats.asScala.toMap.foreach {
              case (tp, stats) => updateRecordConversionStats(request, tp, stats)
            }
          case send: NetworkSend =>
            updateConversionStats(send.send())
          case _ =>
        }
      }

      if (fetchRequest.isFromFollower) {
        // We've already evaluated against the quota and are good to go. Just need to record it now.
        val unconvertedFetchResponse = fetchContext.updateAndGenerateResponseData(partitions)
        val responseSize = KafkaApis.sizeOfThrottledPartitions(versionId, unconvertedFetchResponse, quotas.leader)
        quotas.leader.record(responseSize)
        val responsePartitionsSize = unconvertedFetchResponse.data().responses().stream().mapToInt(_.partitions().size()).sum()
        trace(s"Sending Fetch response with partitions.size=$responsePartitionsSize, " +
          s"metadata=${unconvertedFetchResponse.sessionId}")
        requestHelper.sendResponseExemptThrottle(request, createResponse(0, unconvertedFetchResponse), Some(updateConversionStats))
      } else {
        // Fetch size used to determine throttle time is calculated before any down conversions.
        // This may be slightly different from the actual response size. But since down conversions
        // result in data being loaded into memory, we should do this only when we are not going to throttle.
        //
        // Record both bandwidth and request quota-specific values and throttle by muting the channel if any of the
        // quotas have been violated. If both quotas have been violated, use the max throttle time between the two
        // quotas. When throttled, we unrecord the recorded bandwidth quota value
        val responseSize = fetchContext.getResponseSize(partitions, versionId)
        val timeMs = time.milliseconds()
        val requestThrottleTimeMs = quotas.request.maybeRecordAndGetThrottleTimeMs(request, timeMs)
        val bandwidthThrottleTimeMs = quotas.fetch.maybeRecordAndGetThrottleTimeMs(request, responseSize, timeMs)

        val maxThrottleTimeMs = math.max(bandwidthThrottleTimeMs, requestThrottleTimeMs)
        val unconvertedFetchResponse = if (maxThrottleTimeMs > 0) {
          request.apiThrottleTimeMs = maxThrottleTimeMs
          // Even if we need to throttle for request quota violation, we should "unrecord" the already recorded value
          // from the fetch quota because we are going to return an empty response.
          quotas.fetch.unrecordQuotaSensor(request, responseSize, timeMs)
          if (bandwidthThrottleTimeMs > requestThrottleTimeMs) {
            requestHelper.throttle(quotas.fetch, request, bandwidthThrottleTimeMs)
          } else {
            requestHelper.throttle(quotas.request, request, requestThrottleTimeMs)
          }
          // If throttling is required, return an empty response.
          fetchContext.getThrottledResponse(maxThrottleTimeMs)
        } else {
          // Get the actual response. This will update the fetch context.
          val unconvertedFetchResponse = fetchContext.updateAndGenerateResponseData(partitions)
          val responsePartitionsSize = unconvertedFetchResponse.data().responses().stream().mapToInt(_.partitions().size()).sum()
          trace(s"Sending Fetch response with partitions.size=$responsePartitionsSize, " +
            s"metadata=${unconvertedFetchResponse.sessionId}")
          unconvertedFetchResponse
        }

        // Send the response immediately.
        requestChannel.sendResponse(request, createResponse(maxThrottleTimeMs, unconvertedFetchResponse), Some(updateConversionStats))
      }
    }

    if (interesting.isEmpty) {
      processResponseCallback(Seq.empty)
    } else {
      // for fetch from consumer, cap fetchMaxBytes to the maximum bytes that could be fetched without being throttled given
      // no bytes were recorded in the recent quota window
      // trying to fetch more bytes would result in a guaranteed throttling potentially blocking consumer progress
      val maxQuotaWindowBytes = if (fetchRequest.isFromFollower)
        Int.MaxValue
      else
        quotas.fetch.getMaxValueInQuotaWindow(request.session, clientId).toInt

      val fetchMaxBytes = Math.min(Math.min(fetchRequest.maxBytes, config.fetchMaxBytes), maxQuotaWindowBytes)
      val fetchMinBytes = Math.min(fetchRequest.minBytes, fetchMaxBytes)

      val clientMetadata: Optional[ClientMetadata] = if (versionId >= 11) {
        // Fetch API version 11 added preferred replica logic
        Optional.of(new DefaultClientMetadata(
          fetchRequest.rackId,
          clientId,
          request.context.clientAddress,
          request.context.principal,
          request.context.listenerName.value))
      } else {
        Optional.empty()
      }

      val params = new FetchParams(
        versionId,
        fetchRequest.replicaId,
        fetchRequest.replicaEpoch,
        fetchRequest.maxWait,
        fetchMinBytes,
        fetchMaxBytes,
        FetchIsolation.of(fetchRequest),
        clientMetadata
      )

      // call the replica manager to fetch messages from the local replica
      replicaManager.fetchMessages(
        params = params,
        fetchInfos = interesting,
        quota = replicationQuota(fetchRequest),
        responseCallback = processResponseCallback,
      )
    }
  }

  def replicationQuota(fetchRequest: FetchRequest): ReplicaQuota =
    if (fetchRequest.isFromFollower) quotas.leader else UnboundedQuota

  def handleListOffsetRequest(request: RequestChannel.Request): Unit = {
    val version = request.header.apiVersion

    val topics = if (version == 0)
      handleListOffsetRequestV0(request)
    else
      handleListOffsetRequestV1AndAbove(request)

    requestHelper.sendResponseMaybeThrottle(request, requestThrottleMs => new ListOffsetsResponse(new ListOffsetsResponseData()
      .setThrottleTimeMs(requestThrottleMs)
      .setTopics(topics.asJava)))
  }

  private def handleListOffsetRequestV0(request : RequestChannel.Request) : List[ListOffsetsTopicResponse] = {
    val correlationId = request.header.correlationId
    val clientId = request.header.clientId
    val offsetRequest = request.body[ListOffsetsRequest]

    val (authorizedRequestInfo, unauthorizedRequestInfo) = authHelper.partitionSeqByAuthorized(request.context,
        DESCRIBE, TOPIC, offsetRequest.topics.asScala.toSeq)(_.name)

    val unauthorizedResponseStatus = unauthorizedRequestInfo.map(topic =>
      new ListOffsetsTopicResponse()
        .setName(topic.name)
        .setPartitions(topic.partitions.asScala.map(partition =>
          new ListOffsetsPartitionResponse()
            .setPartitionIndex(partition.partitionIndex)
            .setErrorCode(Errors.TOPIC_AUTHORIZATION_FAILED.code)).asJava)
    )

    val responseTopics = authorizedRequestInfo.map { topic =>
      val responsePartitions = topic.partitions.asScala.map { partition =>
        val topicPartition = new TopicPartition(topic.name, partition.partitionIndex)

        try {
          val offsets = replicaManager.legacyFetchOffsetsForTimestamp(
            topicPartition = topicPartition,
            timestamp = partition.timestamp,
            maxNumOffsets = partition.maxNumOffsets,
            isFromConsumer = offsetRequest.replicaId == ListOffsetsRequest.CONSUMER_REPLICA_ID,
            fetchOnlyFromLeader = offsetRequest.replicaId != ListOffsetsRequest.DEBUGGING_REPLICA_ID)
          new ListOffsetsPartitionResponse()
            .setPartitionIndex(partition.partitionIndex)
            .setErrorCode(Errors.NONE.code)
            .setOldStyleOffsets(offsets.map(JLong.valueOf).asJava)
        } catch {
          // NOTE: UnknownTopicOrPartitionException and NotLeaderOrFollowerException are special cases since these error messages
          // are typically transient and there is no value in logging the entire stack trace for the same
          case e @ (_ : UnknownTopicOrPartitionException |
                    _ : NotLeaderOrFollowerException |
                    _ : KafkaStorageException) =>
            debug("Offset request with correlation id %d from client %s on partition %s failed due to %s".format(
              correlationId, clientId, topicPartition, e.getMessage))
            new ListOffsetsPartitionResponse()
              .setPartitionIndex(partition.partitionIndex)
              .setErrorCode(Errors.forException(e).code)
          case e: Throwable =>
            error("Error while responding to offset request", e)
            new ListOffsetsPartitionResponse()
              .setPartitionIndex(partition.partitionIndex)
              .setErrorCode(Errors.forException(e).code)
        }
      }
      new ListOffsetsTopicResponse().setName(topic.name).setPartitions(responsePartitions.asJava)
    }
    (responseTopics ++ unauthorizedResponseStatus).toList
  }

  private def handleListOffsetRequestV1AndAbove(request : RequestChannel.Request): List[ListOffsetsTopicResponse] = {
    val correlationId = request.header.correlationId
    val clientId = request.header.clientId
    val offsetRequest = request.body[ListOffsetsRequest]
    val version = request.header.apiVersion

    def buildErrorResponse(e: Errors, partition: ListOffsetsPartition): ListOffsetsPartitionResponse = {
      new ListOffsetsPartitionResponse()
        .setPartitionIndex(partition.partitionIndex)
        .setErrorCode(e.code)
        .setTimestamp(ListOffsetsResponse.UNKNOWN_TIMESTAMP)
        .setOffset(ListOffsetsResponse.UNKNOWN_OFFSET)
    }

    val (authorizedRequestInfo, unauthorizedRequestInfo) = authHelper.partitionSeqByAuthorized(request.context,
        DESCRIBE, TOPIC, offsetRequest.topics.asScala.toSeq)(_.name)

    val unauthorizedResponseStatus = unauthorizedRequestInfo.map(topic =>
      new ListOffsetsTopicResponse()
        .setName(topic.name)
        .setPartitions(topic.partitions.asScala.map(partition =>
          buildErrorResponse(Errors.TOPIC_AUTHORIZATION_FAILED, partition)).asJava)
    )

    val responseTopics = authorizedRequestInfo.map { topic =>
      val responsePartitions = topic.partitions.asScala.map { partition =>
        val topicPartition = new TopicPartition(topic.name, partition.partitionIndex)
        if (offsetRequest.duplicatePartitions.contains(topicPartition)) {
          debug(s"OffsetRequest with correlation id $correlationId from client $clientId on partition $topicPartition " +
              s"failed because the partition is duplicated in the request.")
          buildErrorResponse(Errors.INVALID_REQUEST, partition)
        } else {
          try {
            val fetchOnlyFromLeader = offsetRequest.replicaId != ListOffsetsRequest.DEBUGGING_REPLICA_ID
            val isClientRequest = offsetRequest.replicaId == ListOffsetsRequest.CONSUMER_REPLICA_ID
            val isolationLevelOpt = if (isClientRequest)
              Some(offsetRequest.isolationLevel)
            else
              None

            val foundOpt = replicaManager.fetchOffsetForTimestamp(topicPartition,
              partition.timestamp,
              isolationLevelOpt,
              if (partition.currentLeaderEpoch == ListOffsetsResponse.UNKNOWN_EPOCH) Optional.empty() else Optional.of(partition.currentLeaderEpoch),
              fetchOnlyFromLeader)

            val response = foundOpt match {
              case Some(found) =>
                val partitionResponse = new ListOffsetsPartitionResponse()
                  .setPartitionIndex(partition.partitionIndex)
                  .setErrorCode(Errors.NONE.code)
                  .setTimestamp(found.timestamp)
                  .setOffset(found.offset)
                if (found.leaderEpoch.isPresent && version >= 4)
                  partitionResponse.setLeaderEpoch(found.leaderEpoch.get)
                partitionResponse
              case None =>
                buildErrorResponse(Errors.NONE, partition)
            }
            response
          } catch {
            // NOTE: These exceptions are special cases since these error messages are typically transient or the client
            // would have received a clear exception and there is no value in logging the entire stack trace for the same
            case e @ (_ : UnknownTopicOrPartitionException |
                      _ : NotLeaderOrFollowerException |
                      _ : UnknownLeaderEpochException |
                      _ : FencedLeaderEpochException |
                      _ : KafkaStorageException |
                      _ : UnsupportedForMessageFormatException) =>
              debug(s"Offset request with correlation id $correlationId from client $clientId on " +
                  s"partition $topicPartition failed due to ${e.getMessage}")
              buildErrorResponse(Errors.forException(e), partition)

            // Only V5 and newer ListOffset calls should get OFFSET_NOT_AVAILABLE
            case e: OffsetNotAvailableException =>
              if (request.header.apiVersion >= 5) {
                buildErrorResponse(Errors.forException(e), partition)
              } else {
                buildErrorResponse(Errors.LEADER_NOT_AVAILABLE, partition)
              }

            case e: Throwable =>
              error("Error while responding to offset request", e)
              buildErrorResponse(Errors.forException(e), partition)
          }
        }
      }
      new ListOffsetsTopicResponse().setName(topic.name).setPartitions(responsePartitions.asJava)
    }
    (responseTopics ++ unauthorizedResponseStatus).toList
  }

  private def metadataResponseTopic(error: Errors,
                                    topic: String,
                                    topicId: Uuid,
                                    isInternal: Boolean,
                                    partitionData: util.List[MetadataResponsePartition]): MetadataResponseTopic = {
    new MetadataResponseTopic()
      .setErrorCode(error.code)
      .setName(topic)
      .setTopicId(topicId)
      .setIsInternal(isInternal)
      .setPartitions(partitionData)
  }

  private def getTopicMetadata(
    request: RequestChannel.Request,
    fetchAllTopics: Boolean,
    allowAutoTopicCreation: Boolean,
    topics: Set[String],
    listenerName: ListenerName,
    errorUnavailableEndpoints: Boolean,
    errorUnavailableListeners: Boolean
  ): Seq[MetadataResponseTopic] = {
    val topicResponses = metadataCache.getTopicMetadata(topics, listenerName,
      errorUnavailableEndpoints, errorUnavailableListeners)

    if (topics.isEmpty || topicResponses.size == topics.size || fetchAllTopics) {
      topicResponses
    } else {
      val nonExistingTopics = topics.diff(topicResponses.map(_.name).toSet)
      val nonExistingTopicResponses = if (allowAutoTopicCreation) {
        val controllerMutationQuota = quotas.controllerMutation.newPermissiveQuotaFor(request)
        autoTopicCreationManager.createTopics(nonExistingTopics, controllerMutationQuota, Some(request.context))
      } else {
        nonExistingTopics.map { topic =>
          val error = try {
            Topic.validate(topic)
            Errors.UNKNOWN_TOPIC_OR_PARTITION
          } catch {
            case _: InvalidTopicException =>
              Errors.INVALID_TOPIC_EXCEPTION
          }

          metadataResponseTopic(
            error,
            topic,
            metadataCache.getTopicId(topic),
            Topic.isInternal(topic),
            util.Collections.emptyList()
          )
        }
      }

      topicResponses ++ nonExistingTopicResponses
    }
  }

  def handleTopicMetadataRequest(request: RequestChannel.Request): Unit = {
    val metadataRequest = request.body[MetadataRequest]
    val requestVersion = request.header.apiVersion

    // Topic IDs are not supported for versions 10 and 11. Topic names can not be null in these versions.
    if (!metadataRequest.isAllTopics) {
      metadataRequest.data.topics.forEach{ topic =>
        if (topic.name == null && metadataRequest.version < 12) {
          throw new InvalidRequestException(s"Topic name can not be null for version ${metadataRequest.version}")
        } else if (topic.topicId != Uuid.ZERO_UUID && metadataRequest.version < 12) {
          throw new InvalidRequestException(s"Topic IDs are not supported in requests for version ${metadataRequest.version}")
        }
      }
    }

    // Check if topicId is presented firstly.
    val topicIds = metadataRequest.topicIds.asScala.toSet.filterNot(_ == Uuid.ZERO_UUID)
    val useTopicId = topicIds.nonEmpty

    // Only get topicIds and topicNames when supporting topicId
    val unknownTopicIds = topicIds.filter(metadataCache.getTopicName(_).isEmpty)
    val knownTopicNames = topicIds.flatMap(metadataCache.getTopicName)

    val unknownTopicIdsTopicMetadata = unknownTopicIds.map(topicId =>
        metadataResponseTopic(Errors.UNKNOWN_TOPIC_ID, null, topicId, isInternal = false, util.Collections.emptyList())).toSeq

    val topics = if (metadataRequest.isAllTopics)
      metadataCache.getAllTopics()
    else if (useTopicId)
      knownTopicNames
    else
      metadataRequest.topics.asScala.toSet

    val authorizedForDescribeTopics = authHelper.filterByAuthorized(request.context, DESCRIBE, TOPIC,
      topics, logIfDenied = !metadataRequest.isAllTopics)(identity)
    var (authorizedTopics, unauthorizedForDescribeTopics) = topics.partition(authorizedForDescribeTopics.contains)
    var unauthorizedForCreateTopics = Set[String]()

    if (authorizedTopics.nonEmpty) {
      val nonExistingTopics = authorizedTopics.filterNot(metadataCache.contains)
      if (metadataRequest.allowAutoTopicCreation && config.autoCreateTopicsEnable && nonExistingTopics.nonEmpty) {
        if (!authHelper.authorize(request.context, CREATE, CLUSTER, CLUSTER_NAME, logIfDenied = false)) {
          val authorizedForCreateTopics = authHelper.filterByAuthorized(request.context, CREATE, TOPIC,
            nonExistingTopics)(identity)
          unauthorizedForCreateTopics = nonExistingTopics.diff(authorizedForCreateTopics)
          authorizedTopics = authorizedTopics.diff(unauthorizedForCreateTopics)
        }
      }
    }

    val unauthorizedForCreateTopicMetadata = unauthorizedForCreateTopics.map(topic =>
      // Set topicId to zero since we will never create topic which topicId
      metadataResponseTopic(Errors.TOPIC_AUTHORIZATION_FAILED, topic, Uuid.ZERO_UUID, isInternal(topic), util.Collections.emptyList()))

    // do not disclose the existence of topics unauthorized for Describe, so we've not even checked if they exist or not
    val unauthorizedForDescribeTopicMetadata =
      // In case of all topics, don't include topics unauthorized for Describe
      if ((requestVersion == 0 && (metadataRequest.topics == null || metadataRequest.topics.isEmpty)) || metadataRequest.isAllTopics)
        Set.empty[MetadataResponseTopic]
      else if (useTopicId) {
        // Topic IDs are not considered sensitive information, so returning TOPIC_AUTHORIZATION_FAILED is OK
        unauthorizedForDescribeTopics.map(topic =>
          metadataResponseTopic(Errors.TOPIC_AUTHORIZATION_FAILED, null, metadataCache.getTopicId(topic), isInternal = false, util.Collections.emptyList()))
      } else {
        // We should not return topicId when on unauthorized error, so we return zero uuid.
        unauthorizedForDescribeTopics.map(topic =>
          metadataResponseTopic(Errors.TOPIC_AUTHORIZATION_FAILED, topic, Uuid.ZERO_UUID, isInternal = false, util.Collections.emptyList()))
      }

    // In version 0, we returned an error when brokers with replicas were unavailable,
    // while in higher versions we simply don't include the broker in the returned broker list
    val errorUnavailableEndpoints = requestVersion == 0
    // In versions 5 and below, we returned LEADER_NOT_AVAILABLE if a matching listener was not found on the leader.
    // From version 6 onwards, we return LISTENER_NOT_FOUND to enable diagnosis of configuration errors.
    val errorUnavailableListeners = requestVersion >= 6

    val allowAutoCreation = config.autoCreateTopicsEnable && metadataRequest.allowAutoTopicCreation && !metadataRequest.isAllTopics
    val topicMetadata = getTopicMetadata(request, metadataRequest.isAllTopics, allowAutoCreation, authorizedTopics,
      request.context.listenerName, errorUnavailableEndpoints, errorUnavailableListeners)

    var clusterAuthorizedOperations = Int.MinValue // Default value in the schema
    if (requestVersion >= 8) {
      // get cluster authorized operations
      if (requestVersion <= 10) {
        if (metadataRequest.data.includeClusterAuthorizedOperations) {
          if (authHelper.authorize(request.context, DESCRIBE, CLUSTER, CLUSTER_NAME))
            clusterAuthorizedOperations = authHelper.authorizedOperations(request, Resource.CLUSTER)
          else
            clusterAuthorizedOperations = 0
        }
      }

      // get topic authorized operations
      if (metadataRequest.data.includeTopicAuthorizedOperations) {
        def setTopicAuthorizedOperations(topicMetadata: Seq[MetadataResponseTopic]): Unit = {
          topicMetadata.foreach { topicData =>
            topicData.setTopicAuthorizedOperations(authHelper.authorizedOperations(request, new Resource(ResourceType.TOPIC, topicData.name)))
          }
        }
        setTopicAuthorizedOperations(topicMetadata)
      }
    }

    val completeTopicMetadata =  unknownTopicIdsTopicMetadata ++
      topicMetadata ++ unauthorizedForCreateTopicMetadata ++ unauthorizedForDescribeTopicMetadata

    val brokers = metadataCache.getAliveBrokerNodes(request.context.listenerName)

    trace("Sending topic metadata %s and brokers %s for correlation id %d to client %s".format(completeTopicMetadata.mkString(","),
      brokers.mkString(","), request.header.correlationId, request.header.clientId))
    val controllerId = {
      metadataCache.getControllerId.flatMap {
        case ZkCachedControllerId(id) => Some(id)
        case KRaftCachedControllerId(_) => metadataCache.getRandomAliveBrokerId
      }
    }

    val clientId = request.header.clientId()
    val listenerName = request.context.listenerName.value()
    requestHelper.sendResponseMaybeThrottle(request, requestThrottleMs =>
       MetadataResponse.prepareResponse(
         requestVersion,
         requestThrottleMs,
         brokers.toList.asJava,
         clusterId,
         controllerId.getOrElse(MetadataResponse.NO_CONTROLLER_ID),
         metadataTopicsInterceptor(clientId, listenerName, completeTopicMetadata.asJava),
         clusterAuthorizedOperations
      ))
  }

  def handleDescribeTopicPartitionsRequest(request: RequestChannel.Request): Unit = {
    describeTopicPartitionsRequestHandler match {
      case Some(handler) => {
        val response = handler.handleDescribeTopicPartitionsRequest(request)
        trace("Sending topic partitions metadata %s for correlation id %d to client %s".format(response.topics().asScala.mkString(","),
          request.header.correlationId, request.header.clientId))

        requestHelper.sendResponseMaybeThrottle(request, requestThrottleMs => {
          response.setThrottleTimeMs(requestThrottleMs)
          new DescribeTopicPartitionsResponse(response)
        })
      }
      case None => {
        requestHelper.sendMaybeThrottle(request, request.body[DescribeTopicPartitionsRequest].getErrorResponse(Errors.UNSUPPORTED_VERSION.exception))
      }
    }
  }

  /**
   * Handle an offset fetch request
   */
  def handleOffsetFetchRequest(request: RequestChannel.Request): CompletableFuture[Unit] = {
    val version = request.header.apiVersion
    if (version == 0) {
      handleOffsetFetchRequestFromZookeeper(request)
    } else {
      handleOffsetFetchRequestFromCoordinator(request)
    }
  }

  private def handleOffsetFetchRequestFromZookeeper(request: RequestChannel.Request): CompletableFuture[Unit] = {
    val header = request.header
    val offsetFetchRequest = request.body[OffsetFetchRequest]

    def createResponse(requestThrottleMs: Int): AbstractResponse = {
      val offsetFetchResponse =
        // reject the request if not authorized to the group
        if (!authHelper.authorize(request.context, DESCRIBE, GROUP, offsetFetchRequest.groupId))
          offsetFetchRequest.getErrorResponse(requestThrottleMs, Errors.GROUP_AUTHORIZATION_FAILED)
        else {
          val zkSupport = metadataSupport.requireZkOrThrow(KafkaApis.unsupported("Version 0 offset fetch requests"))
          val (authorizedPartitions, unauthorizedPartitions) = partitionByAuthorized(
            offsetFetchRequest.partitions.asScala, request.context)

          // version 0 reads offsets from ZK
          val authorizedPartitionData = authorizedPartitions.map { topicPartition =>
            try {
              if (!metadataCache.contains(topicPartition))
                (topicPartition, OffsetFetchResponse.UNKNOWN_PARTITION)
              else {
                val payloadOpt = zkSupport.zkClient.getConsumerOffset(offsetFetchRequest.groupId, topicPartition)
                payloadOpt match {
                  case Some(payload) =>
                    (topicPartition, new OffsetFetchResponse.PartitionData(payload,
                      Optional.empty(), OffsetFetchResponse.NO_METADATA, Errors.NONE))
                  case None =>
                    (topicPartition, OffsetFetchResponse.UNKNOWN_PARTITION)
                }
              }
            } catch {
              case e: Throwable =>
                (topicPartition, new OffsetFetchResponse.PartitionData(OffsetFetchResponse.INVALID_OFFSET,
                  Optional.empty(), OffsetFetchResponse.NO_METADATA, Errors.forException(e)))
            }
          }.toMap

          val unauthorizedPartitionData = unauthorizedPartitions.map(_ -> OffsetFetchResponse.UNAUTHORIZED_PARTITION).toMap
          new OffsetFetchResponse(requestThrottleMs, Errors.NONE, (authorizedPartitionData ++ unauthorizedPartitionData).asJava)
        }
      trace(s"Sending offset fetch response $offsetFetchResponse for correlation id ${header.correlationId} to client ${header.clientId}.")
      offsetFetchResponse
    }
    requestHelper.sendResponseMaybeThrottle(request, createResponse)
    CompletableFuture.completedFuture[Unit](())
  }

  private def handleOffsetFetchRequestFromCoordinator(request: RequestChannel.Request): CompletableFuture[Unit] = {
    val offsetFetchRequest = request.body[OffsetFetchRequest]
    val groups = offsetFetchRequest.groups()
    val requireStable = offsetFetchRequest.requireStable()

    val futures = new mutable.ArrayBuffer[CompletableFuture[OffsetFetchResponseData.OffsetFetchResponseGroup]](groups.size)
    groups.forEach { groupOffsetFetch =>
      val isAllPartitions = groupOffsetFetch.topics == null
      if (!authHelper.authorize(request.context, DESCRIBE, GROUP, groupOffsetFetch.groupId)) {
        futures += CompletableFuture.completedFuture(new OffsetFetchResponseData.OffsetFetchResponseGroup()
          .setGroupId(groupOffsetFetch.groupId)
          .setErrorCode(Errors.GROUP_AUTHORIZATION_FAILED.code))
      } else if (isAllPartitions) {
        futures += fetchAllOffsetsForGroup(
          request.context,
          groupOffsetFetch,
          requireStable
        )
      } else {
        futures += fetchOffsetsForGroup(
          request.context,
          groupOffsetFetch,
          requireStable
        )
      }
    }

    CompletableFuture.allOf(futures.toArray: _*).handle[Unit] { (_, _) =>
      val groupResponses = new ArrayBuffer[OffsetFetchResponseData.OffsetFetchResponseGroup](futures.size)
      futures.foreach(future => groupResponses += future.get())
      requestHelper.sendMaybeThrottle(request, new OffsetFetchResponse(groupResponses.asJava, request.context.apiVersion))
    }
  }

  private def fetchAllOffsetsForGroup(
    requestContext: RequestContext,
    offsetFetchRequest: OffsetFetchRequestData.OffsetFetchRequestGroup,
    requireStable: Boolean
  ): CompletableFuture[OffsetFetchResponseData.OffsetFetchResponseGroup] = {
    groupCoordinator.fetchAllOffsets(
      requestContext,
      offsetFetchRequest,
      requireStable
    ).handle[OffsetFetchResponseData.OffsetFetchResponseGroup] { (offsetFetchResponse, exception) =>
      if (exception != null) {
        new OffsetFetchResponseData.OffsetFetchResponseGroup()
          .setGroupId(offsetFetchRequest.groupId)
          .setErrorCode(Errors.forException(exception).code)
      } else if (offsetFetchResponse.errorCode() != Errors.NONE.code) {
        offsetFetchResponse
      } else {
        // Clients are not allowed to see offsets for topics that are not authorized for Describe.
        val (authorizedOffsets, _) = authHelper.partitionSeqByAuthorized(
          requestContext,
          DESCRIBE,
          TOPIC,
          offsetFetchResponse.topics.asScala
        )(_.name)
        offsetFetchResponse.setTopics(authorizedOffsets.asJava)
      }
    }
  }

  private def fetchOffsetsForGroup(
    requestContext: RequestContext,
    offsetFetchRequest: OffsetFetchRequestData.OffsetFetchRequestGroup,
    requireStable: Boolean
  ): CompletableFuture[OffsetFetchResponseData.OffsetFetchResponseGroup] = {
    // Clients are not allowed to see offsets for topics that are not authorized for Describe.
    val (authorizedTopics, unauthorizedTopics) = authHelper.partitionSeqByAuthorized(
      requestContext,
      DESCRIBE,
      TOPIC,
      offsetFetchRequest.topics.asScala
    )(_.name)

    groupCoordinator.fetchOffsets(
      requestContext,
      new OffsetFetchRequestData.OffsetFetchRequestGroup()
        .setGroupId(offsetFetchRequest.groupId)
        .setMemberId(offsetFetchRequest.memberId)
        .setMemberEpoch(offsetFetchRequest.memberEpoch)
        .setTopics(authorizedTopics.asJava),
      requireStable
    ).handle[OffsetFetchResponseData.OffsetFetchResponseGroup] { (offsetFetchResponse, exception) =>
      if (exception != null) {
        new OffsetFetchResponseData.OffsetFetchResponseGroup()
          .setGroupId(offsetFetchRequest.groupId)
          .setErrorCode(Errors.forException(exception).code)
      } else if (offsetFetchResponse.errorCode() != Errors.NONE.code) {
        offsetFetchResponse
      } else {
        val topics = new util.ArrayList[OffsetFetchResponseData.OffsetFetchResponseTopics](
          offsetFetchResponse.topics.size + unauthorizedTopics.size
        )
        topics.addAll(offsetFetchResponse.topics)
        unauthorizedTopics.foreach { topic =>
          val topicResponse = new OffsetFetchResponseData.OffsetFetchResponseTopics().setName(topic.name)
          topic.partitionIndexes.forEach { partitionIndex =>
            topicResponse.partitions.add(new OffsetFetchResponseData.OffsetFetchResponsePartitions()
              .setPartitionIndex(partitionIndex)
              .setCommittedOffset(-1)
              .setErrorCode(Errors.TOPIC_AUTHORIZATION_FAILED.code))
          }
          topics.add(topicResponse)
        }
        offsetFetchResponse.setTopics(topics)
      }
    }
  }

  private def partitionByAuthorized(
    seq: Seq[TopicPartition],
    context: RequestContext
  ): (Seq[TopicPartition], Seq[TopicPartition]) = {
    authHelper.partitionSeqByAuthorized(context, DESCRIBE, TOPIC, seq)(_.topic)
  }

  def handleFindCoordinatorRequest(request: RequestChannel.Request): Unit = {
    val version = request.header.apiVersion
    if (version < 4) {
      handleFindCoordinatorRequestLessThanV4(request)
    } else {
      handleFindCoordinatorRequestV4AndAbove(request)
    }
  }

  private def handleFindCoordinatorRequestV4AndAbove(request: RequestChannel.Request): Unit = {
    val findCoordinatorRequest = request.body[FindCoordinatorRequest]

    val coordinators = findCoordinatorRequest.data.coordinatorKeys.asScala.map { key =>
      val (error, node) = getCoordinator(request, findCoordinatorRequest.data.keyType, key)
      new FindCoordinatorResponseData.Coordinator()
        .setKey(key)
        .setErrorCode(error.code)
        .setHost(node.host)
        .setNodeId(node.id)
        .setPort(node.port)
    }
    def createResponse(requestThrottleMs: Int): AbstractResponse = {
      val response = new FindCoordinatorResponse(
              new FindCoordinatorResponseData()
                .setCoordinators(coordinators.asJava)
                .setThrottleTimeMs(requestThrottleMs))
      trace("Sending FindCoordinator response %s for correlation id %d to client %s."
              .format(response, request.header.correlationId, request.header.clientId))
      response
    }
    requestHelper.sendResponseMaybeThrottle(request, createResponse)
  }

  private def handleFindCoordinatorRequestLessThanV4(request: RequestChannel.Request): Unit = {
    val findCoordinatorRequest = request.body[FindCoordinatorRequest]

    val (error, node) = getCoordinator(request, findCoordinatorRequest.data.keyType, findCoordinatorRequest.data.key)
    def createResponse(requestThrottleMs: Int): AbstractResponse = {
      val responseBody = new FindCoordinatorResponse(
          new FindCoordinatorResponseData()
            .setErrorCode(error.code)
            .setErrorMessage(error.message())
            .setNodeId(node.id)
            .setHost(node.host)
            .setPort(node.port)
            .setThrottleTimeMs(requestThrottleMs))
      trace("Sending FindCoordinator response %s for correlation id %d to client %s."
        .format(responseBody, request.header.correlationId, request.header.clientId))
      responseBody
    }
    if (error == Errors.NONE) {
      requestHelper.sendResponseMaybeThrottle(request, createResponse)
    } else {
      requestHelper.sendErrorResponseMaybeThrottle(request, error.exception)
    }
  }

  private def getCoordinator(request: RequestChannel.Request, keyType: Byte, key: String): (Errors, Node) = {
    if (keyType == CoordinatorType.GROUP.id &&
        !authHelper.authorize(request.context, DESCRIBE, GROUP, key))
      (Errors.GROUP_AUTHORIZATION_FAILED, Node.noNode)
    else if (keyType == CoordinatorType.TRANSACTION.id &&
        !authHelper.authorize(request.context, DESCRIBE, TRANSACTIONAL_ID, key))
      (Errors.TRANSACTIONAL_ID_AUTHORIZATION_FAILED, Node.noNode)
    else if (keyType == CoordinatorType.SHARE.id && request.context.apiVersion < 6)
      (Errors.INVALID_REQUEST, Node.noNode)
    else if (keyType == CoordinatorType.SHARE.id &&
        !authHelper.authorize(request.context, CLUSTER_ACTION, CLUSTER, CLUSTER_NAME))
      (Errors.CLUSTER_AUTHORIZATION_FAILED, Node.noNode)
    else {
      val (partition, internalTopicName) = CoordinatorType.forId(keyType) match {
        case CoordinatorType.GROUP =>
          (groupCoordinator.partitionFor(key), GROUP_METADATA_TOPIC_NAME)

        case CoordinatorType.TRANSACTION =>
          (txnCoordinator.partitionFor(key), TRANSACTION_STATE_TOPIC_NAME)

        case CoordinatorType.SHARE =>
          // When share coordinator support is implemented in KIP-932, a proper check will go here
          return (Errors.COORDINATOR_NOT_AVAILABLE, Node.noNode)
      }

      val topicMetadata = metadataCache.getTopicMetadata(Set(internalTopicName), request.context.listenerName)

      if (topicMetadata.headOption.isEmpty) {
        val controllerMutationQuota = quotas.controllerMutation.newPermissiveQuotaFor(request)
        autoTopicCreationManager.createTopics(Seq(internalTopicName).toSet, controllerMutationQuota, None)
        (Errors.COORDINATOR_NOT_AVAILABLE, Node.noNode)
      } else {
        if (topicMetadata.head.errorCode != Errors.NONE.code) {
          (Errors.COORDINATOR_NOT_AVAILABLE, Node.noNode)
        } else {
          val coordinatorEndpoint = topicMetadata.head.partitions.asScala
            .find(_.partitionIndex == partition)
            .filter(_.leaderId != MetadataResponse.NO_LEADER_ID)
            .flatMap(metadata => metadataCache.
                getAliveBrokerNode(metadata.leaderId, request.context.listenerName))

          coordinatorEndpoint match {
            case Some(endpoint) =>
              (Errors.NONE, endpoint)
            case _ =>
              (Errors.COORDINATOR_NOT_AVAILABLE, Node.noNode)
          }
        }
      }
    }
  }

  def handleDescribeGroupsRequest(request: RequestChannel.Request): CompletableFuture[Unit] = {
    val describeRequest = request.body[DescribeGroupsRequest]
    val includeAuthorizedOperations = describeRequest.data.includeAuthorizedOperations
    val response = new DescribeGroupsResponseData()
    val authorizedGroups = new ArrayBuffer[String]()

    describeRequest.data.groups.forEach { groupId =>
      if (!authHelper.authorize(request.context, DESCRIBE, GROUP, groupId)) {
        response.groups.add(DescribeGroupsResponse.groupError(
          groupId,
          Errors.GROUP_AUTHORIZATION_FAILED
        ))
      } else {
        authorizedGroups += groupId
      }
    }

    groupCoordinator.describeGroups(
      request.context,
      authorizedGroups.asJava
    ).handle[Unit] { (results, exception) =>
      if (exception != null) {
        requestHelper.sendMaybeThrottle(request, describeRequest.getErrorResponse(exception))
      } else {
        if (request.header.apiVersion >= 3 && includeAuthorizedOperations) {
          results.forEach { groupResult =>
            if (groupResult.errorCode == Errors.NONE.code) {
              groupResult.setAuthorizedOperations(authHelper.authorizedOperations(
                request,
                new Resource(ResourceType.GROUP, groupResult.groupId)
              ))
            }
          }
        }

        if (response.groups.isEmpty) {
          // If the response is empty, we can directly reuse the results.
          response.setGroups(results)
        } else {
          // Otherwise, we have to copy the results into the existing ones.
          response.groups.addAll(results)
        }

        requestHelper.sendMaybeThrottle(request, new DescribeGroupsResponse(response))
      }
    }
  }

  def handleListGroupsRequest(request: RequestChannel.Request): CompletableFuture[Unit] = {
    val listGroupsRequest = request.body[ListGroupsRequest]
    val hasClusterDescribe = authHelper.authorize(request.context, DESCRIBE, CLUSTER, CLUSTER_NAME, logIfDenied = false)

    groupCoordinator.listGroups(
      request.context,
      listGroupsRequest.data
    ).handle[Unit] { (response, exception) =>
      if (exception != null) {
        requestHelper.sendMaybeThrottle(request, listGroupsRequest.getErrorResponse(exception))
      } else {
        val listGroupsResponse = if (hasClusterDescribe) {
          // With describe cluster access all groups are returned. We keep this alternative for backward compatibility.
          new ListGroupsResponse(response)
        } else {
          // Otherwise, only groups with described group are returned.
          val authorizedGroups = response.groups.asScala.filter { group =>
            authHelper.authorize(request.context, DESCRIBE, GROUP, group.groupId, logIfDenied = false)
          }
          new ListGroupsResponse(response.setGroups(authorizedGroups.asJava))
        }
        requestHelper.sendMaybeThrottle(request, listGroupsResponse)
      }
    }
  }

  def handleJoinGroupRequest(
    request: RequestChannel.Request,
    requestLocal: RequestLocal
  ): CompletableFuture[Unit] = {
    val joinGroupRequest = request.body[JoinGroupRequest]

    if (joinGroupRequest.data.groupInstanceId != null && config.interBrokerProtocolVersion.isLessThan(IBP_2_3_IV0)) {
      // Only enable static membership when IBP >= 2.3, because it is not safe for the broker to use the static member logic
      // until we are sure that all brokers support it. If static group being loaded by an older coordinator, it will discard
      // the group.instance.id field, so static members could accidentally become "dynamic", which leads to wrong states.
      requestHelper.sendMaybeThrottle(request, joinGroupRequest.getErrorResponse(Errors.UNSUPPORTED_VERSION.exception))
      CompletableFuture.completedFuture[Unit](())
    } else if (!authHelper.authorize(request.context, READ, GROUP, joinGroupRequest.data.groupId)) {
      requestHelper.sendMaybeThrottle(request, joinGroupRequest.getErrorResponse(Errors.GROUP_AUTHORIZATION_FAILED.exception))
      CompletableFuture.completedFuture[Unit](())
    } else {
      groupCoordinator.joinGroup(
        request.context,
        joinGroupRequest.data,
        requestLocal.bufferSupplier
      ).handle[Unit] { (response, exception) =>
        if (exception != null) {
          requestHelper.sendMaybeThrottle(request, joinGroupRequest.getErrorResponse(exception))
        } else {
          requestHelper.sendMaybeThrottle(request, new JoinGroupResponse(response, request.context.apiVersion))
        }
      }
    }
  }

  def handleSyncGroupRequest(
    request: RequestChannel.Request,
    requestLocal: RequestLocal
  ): CompletableFuture[Unit] = {
    val syncGroupRequest = request.body[SyncGroupRequest]

    if (syncGroupRequest.data.groupInstanceId != null && config.interBrokerProtocolVersion.isLessThan(IBP_2_3_IV0)) {
      // Only enable static membership when IBP >= 2.3, because it is not safe for the broker to use the static member logic
      // until we are sure that all brokers support it. If static group being loaded by an older coordinator, it will discard
      // the group.instance.id field, so static members could accidentally become "dynamic", which leads to wrong states.
      requestHelper.sendMaybeThrottle(request, syncGroupRequest.getErrorResponse(Errors.UNSUPPORTED_VERSION.exception))
      CompletableFuture.completedFuture[Unit](())
    } else if (!syncGroupRequest.areMandatoryProtocolTypeAndNamePresent()) {
      // Starting from version 5, ProtocolType and ProtocolName fields are mandatory.
      requestHelper.sendMaybeThrottle(request, syncGroupRequest.getErrorResponse(Errors.INCONSISTENT_GROUP_PROTOCOL.exception))
      CompletableFuture.completedFuture[Unit](())
    } else if (!authHelper.authorize(request.context, READ, GROUP, syncGroupRequest.data.groupId)) {
      requestHelper.sendMaybeThrottle(request, syncGroupRequest.getErrorResponse(Errors.GROUP_AUTHORIZATION_FAILED.exception))
      CompletableFuture.completedFuture[Unit](())
    } else {
      groupCoordinator.syncGroup(
        request.context,
        syncGroupRequest.data,
        requestLocal.bufferSupplier
      ).handle[Unit] { (response, exception) =>
        if (exception != null) {
          requestHelper.sendMaybeThrottle(request, syncGroupRequest.getErrorResponse(exception))
        } else {
          requestHelper.sendMaybeThrottle(request, new SyncGroupResponse(response))
        }
      }
    }
  }

  def handleDeleteGroupsRequest(
    request: RequestChannel.Request,
    requestLocal: RequestLocal
  ): CompletableFuture[Unit] = {
    val deleteGroupsRequest = request.body[DeleteGroupsRequest]
    val groups = deleteGroupsRequest.data.groupsNames.asScala.distinct

    val (authorizedGroups, unauthorizedGroups) =
      authHelper.partitionSeqByAuthorized(request.context, DELETE, GROUP, groups)(identity)

    groupCoordinator.deleteGroups(
      request.context,
      authorizedGroups.toList.asJava,
      requestLocal.bufferSupplier
    ).handle[Unit] { (results, exception) =>
      val response = new DeleteGroupsResponseData()

      if (exception != null) {
        val error = Errors.forException(exception)
        authorizedGroups.foreach { groupId =>
          response.results.add(new DeleteGroupsResponseData.DeletableGroupResult()
            .setGroupId(groupId)
            .setErrorCode(error.code))
        }
      } else {
        response.setResults(results)
      }

      unauthorizedGroups.foreach { groupId =>
        response.results.add(new DeleteGroupsResponseData.DeletableGroupResult()
          .setGroupId(groupId)
          .setErrorCode(Errors.GROUP_AUTHORIZATION_FAILED.code))
      }

      requestHelper.sendMaybeThrottle(request, new DeleteGroupsResponse(response))
    }
  }

  def handleHeartbeatRequest(request: RequestChannel.Request): CompletableFuture[Unit] = {
    val heartbeatRequest = request.body[HeartbeatRequest]

    if (heartbeatRequest.data.groupInstanceId != null && config.interBrokerProtocolVersion.isLessThan(IBP_2_3_IV0)) {
      // Only enable static membership when IBP >= 2.3, because it is not safe for the broker to use the static member logic
      // until we are sure that all brokers support it. If static group being loaded by an older coordinator, it will discard
      // the group.instance.id field, so static members could accidentally become "dynamic", which leads to wrong states.
      requestHelper.sendMaybeThrottle(request, heartbeatRequest.getErrorResponse(Errors.UNSUPPORTED_VERSION.exception))
      CompletableFuture.completedFuture[Unit](())
    } else if (!authHelper.authorize(request.context, READ, GROUP, heartbeatRequest.data.groupId)) {
      requestHelper.sendMaybeThrottle(request, heartbeatRequest.getErrorResponse(Errors.GROUP_AUTHORIZATION_FAILED.exception))
      CompletableFuture.completedFuture[Unit](())
    } else {
      groupCoordinator.heartbeat(
        request.context,
        heartbeatRequest.data
      ).handle[Unit] { (response, exception) =>
        if (exception != null) {
          requestHelper.sendMaybeThrottle(request, heartbeatRequest.getErrorResponse(exception))
        } else {
          requestHelper.sendMaybeThrottle(request, new HeartbeatResponse(response))
        }
      }
    }
  }

  def handleLeaveGroupRequest(request: RequestChannel.Request): CompletableFuture[Unit] = {
    val leaveGroupRequest = request.body[LeaveGroupRequest]

    if (!authHelper.authorize(request.context, READ, GROUP, leaveGroupRequest.data.groupId)) {
      requestHelper.sendMaybeThrottle(request, leaveGroupRequest.getErrorResponse(Errors.GROUP_AUTHORIZATION_FAILED.exception))
      CompletableFuture.completedFuture[Unit](())
    } else {
      groupCoordinator.leaveGroup(
        request.context,
        leaveGroupRequest.normalizedData()
      ).handle[Unit] { (response, exception) =>
        if (exception != null) {
          requestHelper.sendMaybeThrottle(request, leaveGroupRequest.getErrorResponse(exception))
        } else {
          requestHelper.sendMaybeThrottle(request, new LeaveGroupResponse(response, leaveGroupRequest.version))
        }
      }
    }
  }

  def handleSaslHandshakeRequest(request: RequestChannel.Request): Unit = {
    val responseData = new SaslHandshakeResponseData().setErrorCode(Errors.ILLEGAL_SASL_STATE.code)
    requestHelper.sendResponseMaybeThrottle(request, _ => new SaslHandshakeResponse(responseData))
  }

  def handleSaslAuthenticateRequest(request: RequestChannel.Request): Unit = {
    val responseData = new SaslAuthenticateResponseData()
      .setErrorCode(Errors.ILLEGAL_SASL_STATE.code)
      .setErrorMessage("SaslAuthenticate request received after successful authentication")
    requestHelper.sendResponseMaybeThrottle(request, _ => new SaslAuthenticateResponse(responseData))
  }

  def handleApiVersionsRequest(request: RequestChannel.Request): Unit = {
    // Note that broker returns its full list of supported ApiKeys and versions regardless of current
    // authentication state (e.g., before SASL authentication on an SASL listener, do note that no
    // Kafka protocol requests may take place on an SSL listener before the SSL handshake is finished).
    // If this is considered to leak information about the broker version a workaround is to use SSL
    // with client authentication which is performed at an earlier stage of the connection where the
    // ApiVersionRequest is not available.
    def createResponseCallback(requestThrottleMs: Int): ApiVersionsResponse = {
      val apiVersionRequest = request.body[ApiVersionsRequest]
      if (apiVersionRequest.hasUnsupportedRequestVersion) {
        apiVersionRequest.getErrorResponse(requestThrottleMs, Errors.UNSUPPORTED_VERSION.exception)
      } else if (!apiVersionRequest.isValid) {
        apiVersionRequest.getErrorResponse(requestThrottleMs, Errors.INVALID_REQUEST.exception)
      } else {
        apiVersionManager.apiVersionResponse(requestThrottleMs, request.header.apiVersion() < 4)
      }
    }
    requestHelper.sendResponseMaybeThrottle(request, createResponseCallback)
  }

  def handleCreateTopicsRequest(request: RequestChannel.Request): Unit = {
    val zkSupport = metadataSupport.requireZkOrThrow(KafkaApis.shouldAlwaysForward(request))
    val controllerMutationQuota = quotas.controllerMutation.newQuotaFor(request, strictSinceVersion = 6)

    def sendResponseCallback(results: CreatableTopicResultCollection): Unit = {
      val responseData = new CreateTopicsResponseData()
        .setTopics(results)
      val response = new CreateTopicsResponse(responseData)
      trace(s"Sending create topics response $responseData for correlation id " +
        s"${request.header.correlationId} to client ${request.header.clientId}.")
      requestHelper.sendResponseMaybeThrottleWithControllerQuota(controllerMutationQuota, request, response)
    }

    val createTopicsRequest = request.body[CreateTopicsRequest]
    val results = new CreatableTopicResultCollection(createTopicsRequest.data.topics.size)
    if (!zkSupport.controller.isActive) {
      createTopicsRequest.data.topics.forEach { topic =>
        results.add(new CreatableTopicResult().setName(topic.name)
          .setErrorCode(Errors.NOT_CONTROLLER.code))
      }
      sendResponseCallback(results)
    } else {
      createTopicsRequest.data.topics.forEach { topic =>
        results.add(new CreatableTopicResult().setName(topic.name))
      }
      val hasClusterAuthorization = authHelper.authorize(request.context, CREATE, CLUSTER, CLUSTER_NAME,
        logIfDenied = false)

      val allowedTopicNames = {
        val topicNames = createTopicsRequest
          .data
          .topics
          .asScala
          .map(_.name)
          .toSet

          topicNames.diff(Set(Topic.CLUSTER_METADATA_TOPIC_NAME))
      }

      val authorizedTopics = if (hasClusterAuthorization) {
        allowedTopicNames
      } else {
        authHelper.filterByAuthorized(request.context, CREATE, TOPIC, allowedTopicNames)(identity)
      }
      val authorizedForDescribeConfigs = authHelper.filterByAuthorized(
        request.context,
        DESCRIBE_CONFIGS,
        TOPIC,
        allowedTopicNames,
        logIfDenied = false
      )(identity).map(name => name -> results.find(name)).toMap

      results.forEach { topic =>
        if (topic.name() == Topic.CLUSTER_METADATA_TOPIC_NAME) {
          topic.setErrorCode(Errors.INVALID_REQUEST.code)
          topic.setErrorMessage(s"Creation of internal topic ${Topic.CLUSTER_METADATA_TOPIC_NAME} is prohibited.")
        } else if (results.findAll(topic.name).size > 1) {
          topic.setErrorCode(Errors.INVALID_REQUEST.code)
          topic.setErrorMessage("Found multiple entries for this topic.")
        } else if (!authorizedTopics.contains(topic.name)) {
          topic.setErrorCode(Errors.TOPIC_AUTHORIZATION_FAILED.code)
          topic.setErrorMessage("Authorization failed.")
        }
        if (!authorizedForDescribeConfigs.contains(topic.name) && topic.name() != Topic.CLUSTER_METADATA_TOPIC_NAME) {
          topic.setTopicConfigErrorCode(Errors.TOPIC_AUTHORIZATION_FAILED.code)
        }
      }
      val toCreate = mutable.Map[String, CreatableTopic]()
      createTopicsRequest.data.topics.forEach { topic =>
        if (results.find(topic.name).errorCode == Errors.NONE.code) {
          toCreate += topic.name -> topic
        }
      }
      def handleCreateTopicsResults(errors: Map[String, ApiError]): Unit = {
        errors.foreach { case (topicName, error) =>
          val result = results.find(topicName)
          result.setErrorCode(error.error.code)
            .setErrorMessage(error.message)
          // Reset any configs in the response if Create failed
          if (error != ApiError.NONE) {
            result.setConfigs(List.empty.asJava)
              .setNumPartitions(-1)
              .setReplicationFactor(-1)
              .setTopicConfigErrorCode(Errors.NONE.code)
          }
        }
        sendResponseCallback(results)
      }
      zkSupport.adminManager.createTopics(
        createTopicsRequest.data.timeoutMs,
        createTopicsRequest.data.validateOnly,
        toCreate,
        authorizedForDescribeConfigs,
        controllerMutationQuota,
        handleCreateTopicsResults)
    }
  }

  def handleCreatePartitionsRequest(request: RequestChannel.Request): Unit = {
    val zkSupport = metadataSupport.requireZkOrThrow(KafkaApis.shouldAlwaysForward(request))
    val createPartitionsRequest = request.body[CreatePartitionsRequest]
    val controllerMutationQuota = quotas.controllerMutation.newQuotaFor(request, strictSinceVersion = 3)

    def sendResponseCallback(results: Map[String, ApiError]): Unit = {
      val createPartitionsResults = results.map {
        case (topic, error) => new CreatePartitionsTopicResult()
          .setName(topic)
          .setErrorCode(error.error.code)
          .setErrorMessage(error.message)
      }.toSeq
      val response = new CreatePartitionsResponse(new CreatePartitionsResponseData()
        .setResults(createPartitionsResults.asJava))
      trace(s"Sending create partitions response $response for correlation id ${request.header.correlationId} to " +
        s"client ${request.header.clientId}.")
      requestHelper.sendResponseMaybeThrottleWithControllerQuota(controllerMutationQuota, request, response)
    }

    if (!zkSupport.controller.isActive) {
      val result = createPartitionsRequest.data.topics.asScala.map { topic =>
        (topic.name, new ApiError(Errors.NOT_CONTROLLER, null))
      }.toMap
      sendResponseCallback(result)
    } else {
      // Special handling to add duplicate topics to the response
      val topics = createPartitionsRequest.data.topics.asScala.toSeq
      val dupes = topics.groupBy(_.name)
        .filter { _._2.size > 1 }
        .keySet
      val notDuped = topics.filterNot(topic => dupes.contains(topic.name))
      val (authorized, unauthorized) = authHelper.partitionSeqByAuthorized(request.context, ALTER, TOPIC,
        notDuped)(_.name)

      val (queuedForDeletion, valid) = authorized.partition { topic =>
        zkSupport.controller.isTopicQueuedForDeletion(topic.name)
      }

      val errors = dupes.map(_ -> new ApiError(Errors.INVALID_REQUEST, "Duplicate topic in request.")) ++
        unauthorized.map(_.name -> new ApiError(Errors.TOPIC_AUTHORIZATION_FAILED, "The topic authorization is failed.")) ++
        queuedForDeletion.map(_.name -> new ApiError(Errors.INVALID_TOPIC_EXCEPTION, "The topic is queued for deletion."))

      zkSupport.adminManager.createPartitions(
        createPartitionsRequest.data.timeoutMs,
        valid,
        createPartitionsRequest.data.validateOnly,
        controllerMutationQuota,
        result => sendResponseCallback(result ++ errors))
    }
  }

  def handleDeleteTopicsRequest(request: RequestChannel.Request): Unit = {
    val zkSupport = metadataSupport.requireZkOrThrow(KafkaApis.shouldAlwaysForward(request))
    val controllerMutationQuota = quotas.controllerMutation.newQuotaFor(request, strictSinceVersion = 5)

    def sendResponseCallback(results: DeletableTopicResultCollection): Unit = {
      val responseData = new DeleteTopicsResponseData()
        .setResponses(results)
      val response = new DeleteTopicsResponse(responseData)
      trace(s"Sending delete topics response $response for correlation id ${request.header.correlationId} to client ${request.header.clientId}.")
      requestHelper.sendResponseMaybeThrottleWithControllerQuota(controllerMutationQuota, request, response)
    }

    val deleteTopicRequest = request.body[DeleteTopicsRequest]
    val results = new DeletableTopicResultCollection(deleteTopicRequest.numberOfTopics())
    val toDelete = mutable.Set[String]()
    if (!zkSupport.controller.isActive) {
      deleteTopicRequest.topics().forEach { topic =>
        results.add(new DeletableTopicResult()
          .setName(topic.name())
          .setTopicId(topic.topicId())
          .setErrorCode(Errors.NOT_CONTROLLER.code))
      }
      sendResponseCallback(results)
    } else if (!config.deleteTopicEnable) {
      val error = if (request.context.apiVersion < 3) Errors.INVALID_REQUEST else Errors.TOPIC_DELETION_DISABLED
      deleteTopicRequest.topics().forEach { topic =>
        results.add(new DeletableTopicResult()
          .setName(topic.name())
          .setTopicId(topic.topicId())
          .setErrorCode(error.code))
      }
      sendResponseCallback(results)
    } else {
      val topicIdsFromRequest = deleteTopicRequest.topicIds().asScala.filter(topicId => topicId != Uuid.ZERO_UUID).toSet
      deleteTopicRequest.topics().forEach { topic =>
        if (topic.name() != null && topic.topicId() != Uuid.ZERO_UUID)
          throw new InvalidRequestException("Topic name and topic ID can not both be specified.")
        val name = if (topic.topicId() == Uuid.ZERO_UUID) topic.name()
        else zkSupport.controller.controllerContext.topicName(topic.topicId).orNull
        results.add(new DeletableTopicResult()
          .setName(name)
          .setTopicId(topic.topicId()))
      }
      val authorizedDescribeTopics = authHelper.filterByAuthorized(request.context, DESCRIBE, TOPIC,
        results.asScala.filter(result => result.name() != null))(_.name)
      val authorizedDeleteTopics = authHelper.filterByAuthorized(request.context, DELETE, TOPIC,
        results.asScala.filter(result => result.name() != null))(_.name)
      results.forEach { topic =>
        val unresolvedTopicId = topic.topicId() != Uuid.ZERO_UUID && topic.name() == null
        if (unresolvedTopicId) {
          topic.setErrorCode(Errors.UNKNOWN_TOPIC_ID.code)
        } else if (topicIdsFromRequest.contains(topic.topicId) && !authorizedDescribeTopics.contains(topic.name)) {

          // Because the client does not have Describe permission, the name should
          // not be returned in the response. Note, however, that we do not consider
          // the topicId itself to be sensitive, so there is no reason to obscure
          // this case with `UNKNOWN_TOPIC_ID`.
          topic.setName(null)
          topic.setErrorCode(Errors.TOPIC_AUTHORIZATION_FAILED.code)
        } else if (!authorizedDeleteTopics.contains(topic.name)) {
          topic.setErrorCode(Errors.TOPIC_AUTHORIZATION_FAILED.code)
        } else if (!metadataCache.contains(topic.name)) {
          topic.setErrorCode(Errors.UNKNOWN_TOPIC_OR_PARTITION.code)
        } else {
          toDelete += topic.name
        }
      }
      // If no authorized topics return immediately
      if (toDelete.isEmpty)
        sendResponseCallback(results)
      else {
        def handleDeleteTopicsResults(errors: Map[String, Errors]): Unit = {
          errors.foreach {
            case (topicName, error) =>
              results.find(topicName)
                .setErrorCode(error.code)
          }
          sendResponseCallback(results)
        }

        zkSupport.adminManager.deleteTopics(
          deleteTopicRequest.data.timeoutMs,
          toDelete,
          controllerMutationQuota,
          handleDeleteTopicsResults
        )
      }
    }
  }

  def handleDeleteRecordsRequest(request: RequestChannel.Request): Unit = {
    val deleteRecordsRequest = request.body[DeleteRecordsRequest]

    val unauthorizedTopicResponses = mutable.Map[TopicPartition, DeleteRecordsPartitionResult]()
    val nonExistingTopicResponses = mutable.Map[TopicPartition, DeleteRecordsPartitionResult]()
    val authorizedForDeleteTopicOffsets = mutable.Map[TopicPartition, Long]()

    val topics = deleteRecordsRequest.data.topics.asScala
    val authorizedTopics = authHelper.filterByAuthorized(request.context, DELETE, TOPIC, topics)(_.name)
    val deleteTopicPartitions = topics.flatMap { deleteTopic =>
      deleteTopic.partitions.asScala.map { deletePartition =>
        new TopicPartition(deleteTopic.name, deletePartition.partitionIndex) -> deletePartition.offset
      }
    }
    for ((topicPartition, offset) <- deleteTopicPartitions) {
      if (!authorizedTopics.contains(topicPartition.topic))
        unauthorizedTopicResponses += topicPartition -> new DeleteRecordsPartitionResult()
          .setLowWatermark(DeleteRecordsResponse.INVALID_LOW_WATERMARK)
          .setErrorCode(Errors.TOPIC_AUTHORIZATION_FAILED.code)
      else if (!metadataCache.contains(topicPartition))
        nonExistingTopicResponses += topicPartition -> new DeleteRecordsPartitionResult()
          .setLowWatermark(DeleteRecordsResponse.INVALID_LOW_WATERMARK)
          .setErrorCode(Errors.UNKNOWN_TOPIC_OR_PARTITION.code)
      else
        authorizedForDeleteTopicOffsets += (topicPartition -> offset)
    }

    // the callback for sending a DeleteRecordsResponse
    def sendResponseCallback(authorizedTopicResponses: Map[TopicPartition, DeleteRecordsPartitionResult]): Unit = {
      val mergedResponseStatus = authorizedTopicResponses ++ unauthorizedTopicResponses ++ nonExistingTopicResponses
      mergedResponseStatus.forKeyValue { (topicPartition, status) =>
        if (status.errorCode != Errors.NONE.code) {
          debug("DeleteRecordsRequest with correlation id %d from client %s on partition %s failed due to %s".format(
            request.header.correlationId,
            request.header.clientId,
            topicPartition,
            Errors.forCode(status.errorCode).exceptionName))
        }
      }

      requestHelper.sendResponseMaybeThrottle(request, requestThrottleMs =>
        new DeleteRecordsResponse(new DeleteRecordsResponseData()
          .setThrottleTimeMs(requestThrottleMs)
          .setTopics(new DeleteRecordsResponseData.DeleteRecordsTopicResultCollection(mergedResponseStatus.groupBy(_._1.topic).map { case (topic, partitionMap) =>
            new DeleteRecordsTopicResult()
              .setName(topic)
              .setPartitions(new DeleteRecordsResponseData.DeleteRecordsPartitionResultCollection(partitionMap.map { case (topicPartition, partitionResult) =>
                new DeleteRecordsPartitionResult().setPartitionIndex(topicPartition.partition)
                  .setLowWatermark(partitionResult.lowWatermark)
                  .setErrorCode(partitionResult.errorCode)
              }.toList.asJava.iterator()))
          }.toList.asJava.iterator()))))
    }

    if (authorizedForDeleteTopicOffsets.isEmpty)
      sendResponseCallback(Map.empty)
    else {
      // call the replica manager to append messages to the replicas
      replicaManager.deleteRecords(
        deleteRecordsRequest.data.timeoutMs.toLong,
        authorizedForDeleteTopicOffsets,
        sendResponseCallback)
    }
  }

  def handleInitProducerIdRequest(request: RequestChannel.Request, requestLocal: RequestLocal): Unit = {
    val initProducerIdRequest = request.body[InitProducerIdRequest]
    val transactionalId = initProducerIdRequest.data.transactionalId

    if (transactionalId != null) {
      if (!authHelper.authorize(request.context, WRITE, TRANSACTIONAL_ID, transactionalId)) {
        requestHelper.sendErrorResponseMaybeThrottle(request, Errors.TRANSACTIONAL_ID_AUTHORIZATION_FAILED.exception)
        return
      }
    } else if (!authHelper.authorize(request.context, IDEMPOTENT_WRITE, CLUSTER, CLUSTER_NAME, true, false)
        && !authHelper.authorizeByResourceType(request.context, AclOperation.WRITE, ResourceType.TOPIC)) {
      requestHelper.sendErrorResponseMaybeThrottle(request, Errors.CLUSTER_AUTHORIZATION_FAILED.exception)
      return
    }

    def sendResponseCallback(result: InitProducerIdResult): Unit = {
      def createResponse(requestThrottleMs: Int): AbstractResponse = {
        val finalError =
          if (initProducerIdRequest.version < 4 && result.error == Errors.PRODUCER_FENCED) {
            // For older clients, they could not understand the new PRODUCER_FENCED error code,
            // so we need to return the INVALID_PRODUCER_EPOCH to have the same client handling logic.
            Errors.INVALID_PRODUCER_EPOCH
          } else {
            result.error
          }
        val responseData = new InitProducerIdResponseData()
          .setProducerId(result.producerId)
          .setProducerEpoch(result.producerEpoch)
          .setThrottleTimeMs(requestThrottleMs)
          .setErrorCode(finalError.code)
        val responseBody = new InitProducerIdResponse(responseData)
        trace(s"Completed $transactionalId's InitProducerIdRequest with result $result from client ${request.header.clientId}.")
        responseBody
      }
      requestHelper.sendResponseMaybeThrottle(request, createResponse)
    }

    val producerIdAndEpoch = (initProducerIdRequest.data.producerId, initProducerIdRequest.data.producerEpoch) match {
      case (RecordBatch.NO_PRODUCER_ID, RecordBatch.NO_PRODUCER_EPOCH) => Right(None)
      case (RecordBatch.NO_PRODUCER_ID, _) | (_, RecordBatch.NO_PRODUCER_EPOCH) => Left(Errors.INVALID_REQUEST)
      case (_, _) => Right(Some(new ProducerIdAndEpoch(initProducerIdRequest.data.producerId, initProducerIdRequest.data.producerEpoch)))
    }

    producerIdAndEpoch match {
      case Right(producerIdAndEpoch) => txnCoordinator.handleInitProducerId(transactionalId, initProducerIdRequest.data.transactionTimeoutMs,
        producerIdAndEpoch, sendResponseCallback, requestLocal)
      case Left(error) => requestHelper.sendErrorResponseMaybeThrottle(request, error.exception)
    }
  }

  def handleEndTxnRequest(request: RequestChannel.Request, requestLocal: RequestLocal): Unit = {
    ensureInterBrokerVersion(IBP_0_11_0_IV0)
    val endTxnRequest = request.body[EndTxnRequest]
    val transactionalId = endTxnRequest.data.transactionalId

    if (authHelper.authorize(request.context, WRITE, TRANSACTIONAL_ID, transactionalId)) {
      def sendResponseCallback(error: Errors): Unit = {
        def createResponse(requestThrottleMs: Int): AbstractResponse = {
          val finalError =
            if (endTxnRequest.version < 2 && error == Errors.PRODUCER_FENCED) {
              // For older clients, they could not understand the new PRODUCER_FENCED error code,
              // so we need to return the INVALID_PRODUCER_EPOCH to have the same client handling logic.
              Errors.INVALID_PRODUCER_EPOCH
            } else {
              error
            }
          val responseBody = new EndTxnResponse(new EndTxnResponseData()
            .setErrorCode(finalError.code)
            .setThrottleTimeMs(requestThrottleMs))
          trace(s"Completed ${endTxnRequest.data.transactionalId}'s EndTxnRequest " +
            s"with committed: ${endTxnRequest.data.committed}, " +
            s"errors: $error from client ${request.header.clientId}.")
          responseBody
        }
        requestHelper.sendResponseMaybeThrottle(request, createResponse)
      }

      txnCoordinator.handleEndTransaction(endTxnRequest.data.transactionalId,
        endTxnRequest.data.producerId,
        endTxnRequest.data.producerEpoch,
        endTxnRequest.result(),
        sendResponseCallback,
        requestLocal)
    } else
      requestHelper.sendResponseMaybeThrottle(request, requestThrottleMs =>
        new EndTxnResponse(new EndTxnResponseData()
            .setErrorCode(Errors.TRANSACTIONAL_ID_AUTHORIZATION_FAILED.code)
            .setThrottleTimeMs(requestThrottleMs))
      )
  }

  def handleWriteTxnMarkersRequest(request: RequestChannel.Request, requestLocal: RequestLocal): Unit = {
    ensureInterBrokerVersion(IBP_0_11_0_IV0)
    // We are checking for AlterCluster permissions first. If it is not present, we are authorizing cluster operation
    // The latter will throw an exception if it is denied.
    if (!authHelper.authorize(request.context, ALTER, CLUSTER, CLUSTER_NAME, logIfDenied = false)) {
      authHelper.authorizeClusterOperation(request, CLUSTER_ACTION)
    }
    val writeTxnMarkersRequest = request.body[WriteTxnMarkersRequest]
    val errors = new ConcurrentHashMap[java.lang.Long, util.Map[TopicPartition, Errors]]()
    val markers = writeTxnMarkersRequest.markers
    val numAppends = new AtomicInteger(markers.size)

    if (numAppends.get == 0) {
      requestHelper.sendResponseExemptThrottle(request, new WriteTxnMarkersResponse(errors))
      return
    }

    def updateErrors(producerId: Long, currentErrors: ConcurrentHashMap[TopicPartition, Errors]): Unit = {
      val previousErrors = errors.putIfAbsent(producerId, currentErrors)
      if (previousErrors != null)
        previousErrors.putAll(currentErrors)
    }

    /**
      * This is the call back invoked when a log append of transaction markers succeeds. This can be called multiple
      * times when handling a single WriteTxnMarkersRequest because there is one append per TransactionMarker in the
      * request, so there could be multiple appends of markers to the log. The final response will be sent only
      * after all appends have returned.
      */
    def maybeSendResponseCallback(producerId: Long, result: TransactionResult, currentErrors: ConcurrentHashMap[TopicPartition, Errors]): Unit = {
      trace(s"End transaction marker append for producer id $producerId completed with status: $currentErrors")
      updateErrors(producerId, currentErrors)

      if (!config.isNewGroupCoordinatorEnabled) {
        val successfulOffsetsPartitions = currentErrors.asScala.filter { case (topicPartition, error) =>
          topicPartition.topic == GROUP_METADATA_TOPIC_NAME && error == Errors.NONE
        }.keys

        if (successfulOffsetsPartitions.nonEmpty) {
          // as soon as the end transaction marker has been written for a transactional offset commit,
          // call to the group coordinator to materialize the offsets into the cache
          try {
            groupCoordinator.onTransactionCompleted(producerId, successfulOffsetsPartitions.asJava, result)
          } catch {
            case e: Exception =>
              error(s"Received an exception while trying to update the offsets cache on transaction marker append", e)
              val updatedErrors = new ConcurrentHashMap[TopicPartition, Errors]()
              successfulOffsetsPartitions.foreach(updatedErrors.put(_, Errors.UNKNOWN_SERVER_ERROR))
              updateErrors(producerId, updatedErrors)
          }
        }
      }

      if (numAppends.decrementAndGet() == 0)
        requestHelper.sendResponseExemptThrottle(request, new WriteTxnMarkersResponse(errors))
    }

    // TODO: The current append API makes doing separate writes per producerId a little easier, but it would
    // be nice to have only one append to the log. This requires pushing the building of the control records
    // into Log so that we only append those having a valid producer epoch, and exposing a new appendControlRecord
    // API in ReplicaManager. For now, we've done the simpler approach
    var skippedMarkers = 0
    for (marker <- markers.asScala) {
      val producerId = marker.producerId
      val partitionsWithCompatibleMessageFormat = new mutable.ArrayBuffer[TopicPartition]

      val currentErrors = new ConcurrentHashMap[TopicPartition, Errors]()
      marker.partitions.forEach { partition =>
        replicaManager.getMagic(partition) match {
          case Some(magic) =>
            if (magic < RecordBatch.MAGIC_VALUE_V2)
              currentErrors.put(partition, Errors.UNSUPPORTED_FOR_MESSAGE_FORMAT)
            else
              partitionsWithCompatibleMessageFormat += partition
          case None =>
            currentErrors.put(partition, Errors.UNKNOWN_TOPIC_OR_PARTITION)
        }
      }

      if (!currentErrors.isEmpty)
        updateErrors(producerId, currentErrors)

      if (partitionsWithCompatibleMessageFormat.isEmpty) {
        numAppends.decrementAndGet()
        skippedMarkers += 1
      } else {
        val controlRecordType = marker.transactionResult match {
          case TransactionResult.COMMIT => ControlRecordType.COMMIT
          case TransactionResult.ABORT => ControlRecordType.ABORT
        }

        val markerResults = new ConcurrentHashMap[TopicPartition, Errors]()
        def maybeComplete(): Unit = {
          if (partitionsWithCompatibleMessageFormat.size == markerResults.size) {
            maybeSendResponseCallback(producerId, marker.transactionResult, markerResults)
          }
        }

        val controlRecords = mutable.Map.empty[TopicPartition, MemoryRecords]
        partitionsWithCompatibleMessageFormat.foreach { partition =>
          if (config.isNewGroupCoordinatorEnabled && partition.topic == GROUP_METADATA_TOPIC_NAME) {
            // When the new group coordinator is used, writing the end marker is fully delegated
            // to the group coordinator.
            groupCoordinator.completeTransaction(
              partition,
              marker.producerId,
              marker.producerEpoch,
              marker.coordinatorEpoch,
              marker.transactionResult,
              Duration.ofMillis(config.requestTimeoutMs.toLong)
            ).whenComplete { (_, exception) =>
              val error = if (exception == null) {
                Errors.NONE
              } else {
                Errors.forException(exception) match {
                  case Errors.COORDINATOR_NOT_AVAILABLE | Errors.COORDINATOR_LOAD_IN_PROGRESS | Errors.NOT_COORDINATOR =>
                    // The transaction coordinator does not expect those errors so we translate them
                    // to NOT_LEADER_OR_FOLLOWER to signal to it that the coordinator is not ready yet.
                    Errors.NOT_LEADER_OR_FOLLOWER
                  case error =>
                    error
                }
              }
              markerResults.put(partition, error)
              maybeComplete()
            }
          } else {
            // Otherwise, the regular appendRecords path is used for all the non __consumer_offsets
            // partitions or for all partitions when the new group coordinator is disabled.
            controlRecords += partition -> MemoryRecords.withEndTransactionMarker(
              producerId,
              marker.producerEpoch,
              new EndTransactionMarker(controlRecordType, marker.coordinatorEpoch)
            )
          }
        }

        replicaManager.appendRecords(
          timeout = config.requestTimeoutMs.toLong,
          requiredAcks = -1,
          internalTopicsAllowed = true,
          origin = AppendOrigin.COORDINATOR,
          entriesPerPartition = controlRecords,
          requestLocal = requestLocal,
          responseCallback = errors => {
            errors.forKeyValue { (tp, partitionResponse) =>
              markerResults.put(tp, partitionResponse.error)
            }
            maybeComplete()
          }
        )
      }
    }

    // No log appends were written as all partitions had incorrect log format
    // so we need to send the error response
    if (skippedMarkers == markers.size)
      requestHelper.sendResponseExemptThrottle(request, new WriteTxnMarkersResponse(errors))
  }

  def ensureInterBrokerVersion(version: MetadataVersion): Unit = {
    if (config.interBrokerProtocolVersion.isLessThan(version))
      throw new UnsupportedVersionException(s"inter.broker.protocol.version: ${config.interBrokerProtocolVersion} is less than the required version: ${version}")
  }

  def handleAddPartitionsToTxnRequest(request: RequestChannel.Request, requestLocal: RequestLocal): Unit = {
    ensureInterBrokerVersion(IBP_0_11_0_IV0)
    val addPartitionsToTxnRequest =
      if (request.context.apiVersion() < 4)
        request.body[AddPartitionsToTxnRequest].normalizeRequest()
      else
        request.body[AddPartitionsToTxnRequest]
    val version = addPartitionsToTxnRequest.version
    val responses = new AddPartitionsToTxnResultCollection()
    val partitionsByTransaction = addPartitionsToTxnRequest.partitionsByTransaction()

    // Newer versions of the request should only come from other brokers.
    if (version >= 4) authHelper.authorizeClusterOperation(request, CLUSTER_ACTION)

    // V4 requests introduced batches of transactions. We need all transactions to be handled before sending the
    // response so there are a few differences in handling errors and sending responses.
    def createResponse(requestThrottleMs: Int): AbstractResponse = {
      if (version < 4) {
        // There will only be one response in data. Add it to the response data object.
        val data = new AddPartitionsToTxnResponseData()
        responses.forEach { result =>
          data.setResultsByTopicV3AndBelow(result.topicResults())
          data.setThrottleTimeMs(requestThrottleMs)
        }
        new AddPartitionsToTxnResponse(data)
      } else {
        new AddPartitionsToTxnResponse(new AddPartitionsToTxnResponseData().setThrottleTimeMs(requestThrottleMs).setResultsByTransaction(responses))
      }
    }

    val txns = addPartitionsToTxnRequest.data.transactions
    def addResultAndMaybeSendResponse(result: AddPartitionsToTxnResult): Unit = {
      val canSend = responses.synchronized {
        responses.add(result)
        responses.size == txns.size
      }
      if (canSend) {
        requestHelper.sendResponseMaybeThrottle(request, createResponse)
      }
    }

    txns.forEach { transaction =>
      val transactionalId = transaction.transactionalId

      if (transactionalId == null)
        throw new InvalidRequestException("Transactional ID can not be null in request.")

      val partitionsToAdd = partitionsByTransaction.get(transactionalId).asScala

      // Versions < 4 come from clients and must be authorized to write for the given transaction and for the given topics.
      if (version < 4 && !authHelper.authorize(request.context, WRITE, TRANSACTIONAL_ID, transactionalId)) {
        addResultAndMaybeSendResponse(addPartitionsToTxnRequest.errorResponseForTransaction(transactionalId, Errors.TRANSACTIONAL_ID_AUTHORIZATION_FAILED))
      } else {
        val unauthorizedTopicErrors = mutable.Map[TopicPartition, Errors]()
        val nonExistingTopicErrors = mutable.Map[TopicPartition, Errors]()
        val authorizedPartitions = mutable.Set[TopicPartition]()

        // Only request versions less than 4 need write authorization since they come from clients.
        val authorizedTopics =
          if (version < 4)
            authHelper.filterByAuthorized(request.context, WRITE, TOPIC, partitionsToAdd.filterNot(tp => Topic.isInternal(tp.topic)))(_.topic)
          else
            partitionsToAdd.map(_.topic).toSet
        for (topicPartition <- partitionsToAdd) {
          if (!authorizedTopics.contains(topicPartition.topic))
            unauthorizedTopicErrors += topicPartition -> Errors.TOPIC_AUTHORIZATION_FAILED
          else if (!metadataCache.contains(topicPartition))
            nonExistingTopicErrors += topicPartition -> Errors.UNKNOWN_TOPIC_OR_PARTITION
          else
            authorizedPartitions.add(topicPartition)
        }

        if (unauthorizedTopicErrors.nonEmpty || nonExistingTopicErrors.nonEmpty) {
          // Any failed partition check causes the entire transaction to fail. We send the appropriate error codes for the
          // partitions which failed, and an 'OPERATION_NOT_ATTEMPTED' error code for the partitions which succeeded
          // the authorization check to indicate that they were not added to the transaction.
          val partitionErrors = unauthorizedTopicErrors ++ nonExistingTopicErrors ++
            authorizedPartitions.map(_ -> Errors.OPERATION_NOT_ATTEMPTED)
          addResultAndMaybeSendResponse(AddPartitionsToTxnResponse.resultForTransaction(transactionalId, partitionErrors.asJava))
        } else {
          def sendResponseCallback(error: Errors): Unit = {
            val finalError = {
              if (version < 2 && error == Errors.PRODUCER_FENCED) {
                // For older clients, they could not understand the new PRODUCER_FENCED error code,
                // so we need to return the old INVALID_PRODUCER_EPOCH to have the same client handling logic.
                Errors.INVALID_PRODUCER_EPOCH
              } else {
                error
              }
            }
            addResultAndMaybeSendResponse(addPartitionsToTxnRequest.errorResponseForTransaction(transactionalId, finalError))
          }

          if (!transaction.verifyOnly) {
            txnCoordinator.handleAddPartitionsToTransaction(transactionalId,
              transaction.producerId,
              transaction.producerEpoch,
              authorizedPartitions,
              sendResponseCallback,
              requestLocal)
          } else {
            txnCoordinator.handleVerifyPartitionsInTransaction(transactionalId,
              transaction.producerId,
              transaction.producerEpoch,
              authorizedPartitions,
              addResultAndMaybeSendResponse)
          }
        }
      }
    }
  }

  def handleAddOffsetsToTxnRequest(request: RequestChannel.Request, requestLocal: RequestLocal): Unit = {
    ensureInterBrokerVersion(IBP_0_11_0_IV0)
    val addOffsetsToTxnRequest = request.body[AddOffsetsToTxnRequest]
    val transactionalId = addOffsetsToTxnRequest.data.transactionalId
    val groupId = addOffsetsToTxnRequest.data.groupId
    val offsetTopicPartition = new TopicPartition(GROUP_METADATA_TOPIC_NAME, groupCoordinator.partitionFor(groupId))

    if (!authHelper.authorize(request.context, WRITE, TRANSACTIONAL_ID, transactionalId))
      requestHelper.sendResponseMaybeThrottle(request, requestThrottleMs =>
        new AddOffsetsToTxnResponse(new AddOffsetsToTxnResponseData()
          .setErrorCode(Errors.TRANSACTIONAL_ID_AUTHORIZATION_FAILED.code)
          .setThrottleTimeMs(requestThrottleMs)))
    else if (!authHelper.authorize(request.context, READ, GROUP, groupId))
      requestHelper.sendResponseMaybeThrottle(request, requestThrottleMs =>
        new AddOffsetsToTxnResponse(new AddOffsetsToTxnResponseData()
          .setErrorCode(Errors.GROUP_AUTHORIZATION_FAILED.code)
          .setThrottleTimeMs(requestThrottleMs))
      )
    else {
      def sendResponseCallback(error: Errors): Unit = {
        def createResponse(requestThrottleMs: Int): AbstractResponse = {
          val finalError =
            if (addOffsetsToTxnRequest.version < 2 && error == Errors.PRODUCER_FENCED) {
              // For older clients, they could not understand the new PRODUCER_FENCED error code,
              // so we need to return the old INVALID_PRODUCER_EPOCH to have the same client handling logic.
              Errors.INVALID_PRODUCER_EPOCH
            } else {
              error
            }

          val responseBody: AddOffsetsToTxnResponse = new AddOffsetsToTxnResponse(
            new AddOffsetsToTxnResponseData()
              .setErrorCode(finalError.code)
              .setThrottleTimeMs(requestThrottleMs))
          trace(s"Completed $transactionalId's AddOffsetsToTxnRequest for group $groupId on partition " +
            s"$offsetTopicPartition: errors: $error from client ${request.header.clientId}")
          responseBody
        }
        requestHelper.sendResponseMaybeThrottle(request, createResponse)
      }

      txnCoordinator.handleAddPartitionsToTransaction(transactionalId,
        addOffsetsToTxnRequest.data.producerId,
        addOffsetsToTxnRequest.data.producerEpoch,
        Set(offsetTopicPartition),
        sendResponseCallback,
        requestLocal)
    }
  }

  def handleTxnOffsetCommitRequest(
    request: RequestChannel.Request,
    requestLocal: RequestLocal
  ): CompletableFuture[Unit] = {
    ensureInterBrokerVersion(IBP_0_11_0_IV0)
    val txnOffsetCommitRequest = request.body[TxnOffsetCommitRequest]

    def sendResponse(response: TxnOffsetCommitResponse): Unit = {
      // We need to replace COORDINATOR_LOAD_IN_PROGRESS with COORDINATOR_NOT_AVAILABLE
      // for older producer client from 0.11 to prior 2.0, which could potentially crash due
      // to unexpected loading error. This bug is fixed later by KAFKA-7296. Clients using
      // txn commit protocol >= 2 (version 2.3 and onwards) are guaranteed to have
      // the fix to check for the loading error.
      if (txnOffsetCommitRequest.version < 2) {
        response.data.topics.forEach { topic =>
          topic.partitions.forEach { partition =>
            if (partition.errorCode == Errors.COORDINATOR_LOAD_IN_PROGRESS.code) {
              partition.setErrorCode(Errors.COORDINATOR_NOT_AVAILABLE.code)
            }
          }
        }
      }

      requestHelper.sendMaybeThrottle(request, response)
    }

    // authorize for the transactionalId and the consumer group. Note that we skip producerId authorization
    // since it is implied by transactionalId authorization
    if (!authHelper.authorize(request.context, WRITE, TRANSACTIONAL_ID, txnOffsetCommitRequest.data.transactionalId)) {
      sendResponse(txnOffsetCommitRequest.getErrorResponse(Errors.TRANSACTIONAL_ID_AUTHORIZATION_FAILED.exception))
      CompletableFuture.completedFuture[Unit](())
    } else if (!authHelper.authorize(request.context, READ, GROUP, txnOffsetCommitRequest.data.groupId)) {
      sendResponse(txnOffsetCommitRequest.getErrorResponse(Errors.GROUP_AUTHORIZATION_FAILED.exception))
      CompletableFuture.completedFuture[Unit](())
    } else {
      val authorizedTopics = authHelper.filterByAuthorized(
        request.context,
        READ,
        TOPIC,
        txnOffsetCommitRequest.data.topics.asScala
      )(_.name)

      val responseBuilder = new TxnOffsetCommitResponse.Builder()
      val authorizedTopicCommittedOffsets = new mutable.ArrayBuffer[TxnOffsetCommitRequestData.TxnOffsetCommitRequestTopic]()
      txnOffsetCommitRequest.data.topics.forEach { topic =>
        if (!authorizedTopics.contains(topic.name)) {
          // If the topic is not authorized, we add the topic and all its partitions
          // to the response with TOPIC_AUTHORIZATION_FAILED.
          responseBuilder.addPartitions[TxnOffsetCommitRequestData.TxnOffsetCommitRequestPartition](
            topic.name, topic.partitions, _.partitionIndex, Errors.TOPIC_AUTHORIZATION_FAILED)
        } else if (!metadataCache.contains(topic.name)) {
          // If the topic is unknown, we add the topic and all its partitions
          // to the response with UNKNOWN_TOPIC_OR_PARTITION.
          responseBuilder.addPartitions[TxnOffsetCommitRequestData.TxnOffsetCommitRequestPartition](
            topic.name, topic.partitions, _.partitionIndex, Errors.UNKNOWN_TOPIC_OR_PARTITION)
        } else {
          // Otherwise, we check all partitions to ensure that they all exist.
          val topicWithValidPartitions = new TxnOffsetCommitRequestData.TxnOffsetCommitRequestTopic().setName(topic.name)

          topic.partitions.forEach { partition =>
            if (metadataCache.getPartitionInfo(topic.name, partition.partitionIndex).nonEmpty) {
              topicWithValidPartitions.partitions.add(partition)
            } else {
              responseBuilder.addPartition(topic.name, partition.partitionIndex, Errors.UNKNOWN_TOPIC_OR_PARTITION)
            }
          }

          if (!topicWithValidPartitions.partitions.isEmpty) {
            authorizedTopicCommittedOffsets += topicWithValidPartitions
          }
        }
      }

      if (authorizedTopicCommittedOffsets.isEmpty) {
        sendResponse(responseBuilder.build())
        CompletableFuture.completedFuture[Unit](())
      } else {
        val txnOffsetCommitRequestData = new TxnOffsetCommitRequestData()
          .setGroupId(txnOffsetCommitRequest.data.groupId)
          .setMemberId(txnOffsetCommitRequest.data.memberId)
          .setGenerationId(txnOffsetCommitRequest.data.generationId)
          .setGroupInstanceId(txnOffsetCommitRequest.data.groupInstanceId)
          .setProducerEpoch(txnOffsetCommitRequest.data.producerEpoch)
          .setProducerId(txnOffsetCommitRequest.data.producerId)
          .setTransactionalId(txnOffsetCommitRequest.data.transactionalId)
          .setTopics(authorizedTopicCommittedOffsets.asJava)

        groupCoordinator.commitTransactionalOffsets(
          request.context,
          txnOffsetCommitRequestData,
          requestLocal.bufferSupplier
        ).handle[Unit] { (response, exception) =>
          if (exception != null) {
            sendResponse(txnOffsetCommitRequest.getErrorResponse(exception))
          } else {
            sendResponse(responseBuilder.merge(response).build())
          }
        }
      }
    }
  }

  def handleDescribeAcls(request: RequestChannel.Request): Unit = {
    aclApis.handleDescribeAcls(request)
  }

  def handleCreateAcls(request: RequestChannel.Request): Unit = {
    metadataSupport.requireZkOrThrow(KafkaApis.shouldAlwaysForward(request))
    aclApis.handleCreateAcls(request)
  }

  def handleDeleteAcls(request: RequestChannel.Request): Unit = {
    metadataSupport.requireZkOrThrow(KafkaApis.shouldAlwaysForward(request))
    aclApis.handleDeleteAcls(request)
  }

  def handleOffsetForLeaderEpochRequest(request: RequestChannel.Request): Unit = {
    val offsetForLeaderEpoch = request.body[OffsetsForLeaderEpochRequest]
    val topics = offsetForLeaderEpoch.data.topics.asScala.toSeq

    // The OffsetsForLeaderEpoch API was initially only used for inter-broker communication and required
    // cluster permission. With KIP-320, the consumer now also uses this API to check for log truncation
    // following a leader change, so we also allow topic describe permission.
    val (authorizedTopics, unauthorizedTopics) =
      if (authHelper.authorize(request.context, CLUSTER_ACTION, CLUSTER, CLUSTER_NAME, logIfDenied = false))
        (topics, Seq.empty[OffsetForLeaderTopic])
      else authHelper.partitionSeqByAuthorized(request.context, DESCRIBE, TOPIC, topics)(_.topic)

    val endOffsetsForAuthorizedPartitions = replicaManager.lastOffsetForLeaderEpoch(authorizedTopics)
    val endOffsetsForUnauthorizedPartitions = unauthorizedTopics.map { offsetForLeaderTopic =>
      val partitions = offsetForLeaderTopic.partitions.asScala.map { offsetForLeaderPartition =>
        new EpochEndOffset()
          .setPartition(offsetForLeaderPartition.partition)
          .setErrorCode(Errors.TOPIC_AUTHORIZATION_FAILED.code)
      }

      new OffsetForLeaderTopicResult()
        .setTopic(offsetForLeaderTopic.topic)
        .setPartitions(partitions.toList.asJava)
    }

    val endOffsetsForAllTopics = new OffsetForLeaderTopicResultCollection(
      (endOffsetsForAuthorizedPartitions ++ endOffsetsForUnauthorizedPartitions).asJava.iterator
    )

    requestHelper.sendResponseMaybeThrottle(request, requestThrottleMs =>
      new OffsetsForLeaderEpochResponse(new OffsetForLeaderEpochResponseData()
        .setThrottleTimeMs(requestThrottleMs)
        .setTopics(endOffsetsForAllTopics)))
  }

  def handleAlterConfigsRequest(request: RequestChannel.Request): Unit = {
    val original = request.body[AlterConfigsRequest]
    val preprocessingResponses = configManager.preprocess(original.data())
    val remaining = ConfigAdminManager.copyWithoutPreprocessed(original.data(), preprocessingResponses)
    def sendResponse(secondPart: Option[ApiMessage]): Unit = {
      secondPart match {
        case Some(result: AlterConfigsResponseData) =>
          requestHelper.sendResponseMaybeThrottle(request, requestThrottleMs =>
            new AlterConfigsResponse(ConfigAdminManager.reassembleLegacyResponse(
              original.data(),
              preprocessingResponses,
              result).setThrottleTimeMs(requestThrottleMs)))
        case _ => handleInvalidVersionsDuringForwarding(request)
      }
    }
    if (remaining.resources().isEmpty) {
      sendResponse(Some(new AlterConfigsResponseData()))
    } else if ((!request.isForwarded) && metadataSupport.canForward()) {
      metadataSupport.forwardingManager.get.forwardRequest(request,
        new AlterConfigsRequest(remaining, request.header.apiVersion()),
        response => sendResponse(response.map(_.data())))
    } else {
      sendResponse(Some(processLegacyAlterConfigsRequest(request, remaining)))
    }
  }

  def processLegacyAlterConfigsRequest(
    originalRequest: RequestChannel.Request,
    data: AlterConfigsRequestData
  ): AlterConfigsResponseData = {
    val zkSupport = metadataSupport.requireZkOrThrow(KafkaApis.shouldAlwaysForward(originalRequest))
    val alterConfigsRequest = new AlterConfigsRequest(data, originalRequest.header.apiVersion())
    val (authorizedResources, unauthorizedResources) = alterConfigsRequest.configs.asScala.toMap.partition { case (resource, _) =>
      resource.`type` match {
        case ConfigResource.Type.BROKER_LOGGER =>
          throw new InvalidRequestException(s"AlterConfigs is deprecated and does not support the resource type ${ConfigResource.Type.BROKER_LOGGER}")
        case ConfigResource.Type.BROKER | ConfigResource.Type.CLIENT_METRICS =>
          authHelper.authorize(originalRequest.context, ALTER_CONFIGS, CLUSTER, CLUSTER_NAME)
        case ConfigResource.Type.TOPIC =>
          authHelper.authorize(originalRequest.context, ALTER_CONFIGS, TOPIC, resource.name)
        case rt => throw new InvalidRequestException(s"Unexpected resource type $rt")
      }
    }
    val authorizedResult = zkSupport.adminManager.alterConfigs(authorizedResources, alterConfigsRequest.validateOnly)
    val unauthorizedResult = unauthorizedResources.keys.map { resource =>
      resource -> configsAuthorizationApiError(resource)
    }
    val response = new AlterConfigsResponseData()
    (authorizedResult ++ unauthorizedResult).foreach { case (resource, error) =>
      response.responses().add(new AlterConfigsResourceResponse()
        .setErrorCode(error.error.code)
        .setErrorMessage(error.message)
        .setResourceName(resource.name)
        .setResourceType(resource.`type`.id))
    }
    response
  }

  def handleAlterPartitionReassignmentsRequest(request: RequestChannel.Request): Unit = {
    val zkSupport = metadataSupport.requireZkOrThrow(KafkaApis.shouldAlwaysForward(request))
    authHelper.authorizeClusterOperation(request, ALTER)
    val alterPartitionReassignmentsRequest = request.body[AlterPartitionReassignmentsRequest]

    def sendResponseCallback(result: Either[Map[TopicPartition, ApiError], ApiError]): Unit = {
      val responseData = result match {
        case Right(topLevelError) =>
          new AlterPartitionReassignmentsResponseData().setErrorMessage(topLevelError.message).setErrorCode(topLevelError.error.code)

        case Left(assignments) =>
          val topicResponses = assignments.groupBy(_._1.topic).map {
            case (topic, reassignmentsByTp) =>
              val partitionResponses = reassignmentsByTp.map {
                case (topicPartition, error) =>
                  new ReassignablePartitionResponse().setPartitionIndex(topicPartition.partition)
                    .setErrorCode(error.error.code).setErrorMessage(error.message)
              }
              new ReassignableTopicResponse().setName(topic).setPartitions(partitionResponses.toList.asJava)
          }
          new AlterPartitionReassignmentsResponseData().setResponses(topicResponses.toList.asJava)
      }

      requestHelper.sendResponseMaybeThrottle(request, requestThrottleMs =>
        new AlterPartitionReassignmentsResponse(responseData.setThrottleTimeMs(requestThrottleMs))
      )
    }

    val reassignments = alterPartitionReassignmentsRequest.data.topics.asScala.flatMap {
      reassignableTopic => reassignableTopic.partitions.asScala.map {
        reassignablePartition =>
          val tp = new TopicPartition(reassignableTopic.name, reassignablePartition.partitionIndex)
          if (reassignablePartition.replicas == null)
            tp -> None // revert call
          else
            tp -> Some(reassignablePartition.replicas.asScala.map(_.toInt))
      }
    }.toMap

    zkSupport.controller.alterPartitionReassignments(reassignments, sendResponseCallback)
  }

  def handleListPartitionReassignmentsRequest(request: RequestChannel.Request): Unit = {
    val zkSupport = metadataSupport.requireZkOrThrow(KafkaApis.shouldAlwaysForward(request))
    authHelper.authorizeClusterOperation(request, DESCRIBE)
    val listPartitionReassignmentsRequest = request.body[ListPartitionReassignmentsRequest]

    def sendResponseCallback(result: Either[Map[TopicPartition, ReplicaAssignment], ApiError]): Unit = {
      val responseData = result match {
        case Right(error) => new ListPartitionReassignmentsResponseData().setErrorMessage(error.message).setErrorCode(error.error.code)

        case Left(assignments) =>
          val topicReassignments = assignments.groupBy(_._1.topic).map {
            case (topic, reassignmentsByTp) =>
              val partitionReassignments = reassignmentsByTp.map {
                case (topicPartition, assignment) =>
                  new ListPartitionReassignmentsResponseData.OngoingPartitionReassignment()
                    .setPartitionIndex(topicPartition.partition)
                    .setAddingReplicas(assignment.addingReplicas.toList.asJava.asInstanceOf[java.util.List[java.lang.Integer]])
                    .setRemovingReplicas(assignment.removingReplicas.toList.asJava.asInstanceOf[java.util.List[java.lang.Integer]])
                    .setReplicas(assignment.replicas.toList.asJava.asInstanceOf[java.util.List[java.lang.Integer]])
              }.toList

              new ListPartitionReassignmentsResponseData.OngoingTopicReassignment().setName(topic)
                .setPartitions(partitionReassignments.asJava)
          }.toList

          new ListPartitionReassignmentsResponseData().setTopics(topicReassignments.asJava)
      }

      requestHelper.sendResponseMaybeThrottle(request, requestThrottleMs =>
        new ListPartitionReassignmentsResponse(responseData.setThrottleTimeMs(requestThrottleMs))
      )
    }

    val partitionsOpt = Option(listPartitionReassignmentsRequest.data.topics).map { topics =>
      topics.iterator().asScala.flatMap { topic =>
        topic.partitionIndexes.iterator().asScala.map { partitionIndex =>
          new TopicPartition(topic.name(), partitionIndex)
        }
      }.toSet
    }

    zkSupport.controller.listPartitionReassignments(partitionsOpt, sendResponseCallback)
  }

  private def configsAuthorizationApiError(resource: ConfigResource): ApiError = {
    val error = resource.`type` match {
      case ConfigResource.Type.BROKER | ConfigResource.Type.BROKER_LOGGER => Errors.CLUSTER_AUTHORIZATION_FAILED
      case ConfigResource.Type.TOPIC => Errors.TOPIC_AUTHORIZATION_FAILED
      case rt => throw new InvalidRequestException(s"Unexpected resource type $rt for resource ${resource.name}")
    }
    new ApiError(error, null)
  }

  def handleIncrementalAlterConfigsRequest(request: RequestChannel.Request): Unit = {
    val original = request.body[IncrementalAlterConfigsRequest]
    val preprocessingResponses = configManager.preprocess(original.data(),
      (rType, rName) => authHelper.authorize(request.context, ALTER_CONFIGS, rType, rName))
    val remaining = ConfigAdminManager.copyWithoutPreprocessed(original.data(), preprocessingResponses)

    // Before deciding whether to forward or handle locally, a ZK broker needs to check if
    // the active controller is ZK or KRaft. If the controller is KRaft, we need to forward.
    // If the controller is ZK, we need to process the request locally.
    val isKRaftController = metadataSupport match {
      case ZkSupport(_, _, _, _, metadataCache, _) =>
        metadataCache.getControllerId.exists(_.isInstanceOf[KRaftCachedControllerId])
      case RaftSupport(_, _) => true
    }

    def sendResponse(secondPart: Option[ApiMessage]): Unit = {
      secondPart match {
        case Some(result: IncrementalAlterConfigsResponseData) =>
          requestHelper.sendResponseMaybeThrottle(request, requestThrottleMs =>
            new IncrementalAlterConfigsResponse(ConfigAdminManager.reassembleIncrementalResponse(
              original.data(),
              preprocessingResponses,
              result).setThrottleTimeMs(requestThrottleMs)))
        case _ => handleInvalidVersionsDuringForwarding(request)
      }
    }

    // Forwarding has not happened yet, so handle both ZK and KRaft cases here
    if (remaining.resources().isEmpty) {
      sendResponse(Some(new IncrementalAlterConfigsResponseData()))
    } else if ((!request.isForwarded) && metadataSupport.canForward() && isKRaftController) {
      metadataSupport.forwardingManager.get.forwardRequest(request,
        new IncrementalAlterConfigsRequest(remaining, request.header.apiVersion()),
        response => sendResponse(response.map(_.data())))
    } else {
      sendResponse(Some(processIncrementalAlterConfigsRequest(request, remaining)))
    }
  }

  def processIncrementalAlterConfigsRequest(
    originalRequest: RequestChannel.Request,
    data: IncrementalAlterConfigsRequestData
  ): IncrementalAlterConfigsResponseData = {
    val zkSupport = metadataSupport.requireZkOrThrow(KafkaApis.shouldAlwaysForward(originalRequest))
    val configs = data.resources.iterator.asScala.map { alterConfigResource =>
      val configResource = new ConfigResource(ConfigResource.Type.forId(alterConfigResource.resourceType),
        alterConfigResource.resourceName)
      configResource -> alterConfigResource.configs.iterator.asScala.map {
        alterConfig => new AlterConfigOp(new ConfigEntry(alterConfig.name, alterConfig.value),
          OpType.forId(alterConfig.configOperation))
      }.toBuffer
    }.toMap

    val (authorizedResources, unauthorizedResources) = configs.partition { case (resource, _) =>
      resource.`type` match {
        case ConfigResource.Type.BROKER | ConfigResource.Type.BROKER_LOGGER | ConfigResource.Type.CLIENT_METRICS =>
          authHelper.authorize(originalRequest.context, ALTER_CONFIGS, CLUSTER, CLUSTER_NAME)
        case ConfigResource.Type.TOPIC =>
          authHelper.authorize(originalRequest.context, ALTER_CONFIGS, TOPIC, resource.name)
        case rt => throw new InvalidRequestException(s"Unexpected resource type $rt")
      }
    }

    val authorizedResult = zkSupport.adminManager.incrementalAlterConfigs(authorizedResources, data.validateOnly)
    val unauthorizedResult = unauthorizedResources.keys.map { resource =>
      resource -> configsAuthorizationApiError(resource)
    }
    new IncrementalAlterConfigsResponse(0, (authorizedResult ++ unauthorizedResult).asJava).data()
  }

  def handleDescribeConfigsRequest(request: RequestChannel.Request): Unit = {
    val responseData = configHelper.handleDescribeConfigsRequest(request, authHelper)
    requestHelper.sendResponseMaybeThrottle(request, requestThrottleMs =>
      new DescribeConfigsResponse(responseData.setThrottleTimeMs(requestThrottleMs)))
  }

  def handleAlterReplicaLogDirsRequest(request: RequestChannel.Request): Unit = {
    val alterReplicaDirsRequest = request.body[AlterReplicaLogDirsRequest]
    if (authHelper.authorize(request.context, ALTER, CLUSTER, CLUSTER_NAME)) {
      val result = replicaManager.alterReplicaLogDirs(alterReplicaDirsRequest.partitionDirs.asScala)
      requestHelper.sendResponseMaybeThrottle(request, requestThrottleMs =>
        new AlterReplicaLogDirsResponse(new AlterReplicaLogDirsResponseData()
          .setResults(result.groupBy(_._1.topic).map {
            case (topic, errors) => new AlterReplicaLogDirsResponseData.AlterReplicaLogDirTopicResult()
              .setTopicName(topic)
              .setPartitions(errors.map {
                case (tp, error) => new AlterReplicaLogDirsResponseData.AlterReplicaLogDirPartitionResult()
                  .setPartitionIndex(tp.partition)
                  .setErrorCode(error.code)
              }.toList.asJava)
          }.toList.asJava)
          .setThrottleTimeMs(requestThrottleMs)))
    } else {
      requestHelper.sendResponseMaybeThrottle(request, requestThrottleMs =>
        alterReplicaDirsRequest.getErrorResponse(requestThrottleMs, Errors.CLUSTER_AUTHORIZATION_FAILED.exception))
    }
  }

  def handleDescribeLogDirsRequest(request: RequestChannel.Request): Unit = {
    val describeLogDirsDirRequest = request.body[DescribeLogDirsRequest]
    val (logDirInfos, error) = {
      if (authHelper.authorize(request.context, DESCRIBE, CLUSTER, CLUSTER_NAME)) {
        val partitions =
          if (describeLogDirsDirRequest.isAllTopicPartitions)
            replicaManager.logManager.allLogs.map(_.topicPartition).toSet
          else
            describeLogDirsDirRequest.data.topics.asScala.flatMap(
              logDirTopic => logDirTopic.partitions.asScala.map(partitionIndex =>
                new TopicPartition(logDirTopic.topic, partitionIndex))).toSet

        (replicaManager.describeLogDirs(partitions), Errors.NONE)
      } else {
        (List.empty[DescribeLogDirsResponseData.DescribeLogDirsResult], Errors.CLUSTER_AUTHORIZATION_FAILED)
      }
    }
    requestHelper.sendResponseMaybeThrottle(request, throttleTimeMs => new DescribeLogDirsResponse(new DescribeLogDirsResponseData()
      .setThrottleTimeMs(throttleTimeMs)
      .setResults(logDirInfos.asJava)
      .setErrorCode(error.code)))
  }

  def handleCreateTokenRequest(request: RequestChannel.Request): Unit = {
    val createTokenRequest = request.body[CreateDelegationTokenRequest]

    val requester = request.context.principal
    val ownerPrincipalName = createTokenRequest.data.ownerPrincipalName
    val owner = if (ownerPrincipalName == null || ownerPrincipalName.isEmpty) {
      request.context.principal
    } else {
      new KafkaPrincipal(createTokenRequest.data.ownerPrincipalType, ownerPrincipalName)
    }
    val renewerList = createTokenRequest.data.renewers.asScala.toList.map(entry =>
      new KafkaPrincipal(entry.principalType, entry.principalName))

    if (!allowTokenRequests(request)) {
      requestHelper.sendResponseMaybeThrottle(request, requestThrottleMs =>
        CreateDelegationTokenResponse.prepareResponse(request.context.requestVersion, requestThrottleMs,
          Errors.DELEGATION_TOKEN_REQUEST_NOT_ALLOWED, owner, requester))
    } else if (!owner.equals(requester) && !authHelper.authorize(request.context, CREATE_TOKENS, USER, owner.toString)) {
      requestHelper.sendResponseMaybeThrottle(request, requestThrottleMs =>
        CreateDelegationTokenResponse.prepareResponse(request.context.requestVersion, requestThrottleMs,
          Errors.DELEGATION_TOKEN_AUTHORIZATION_FAILED, owner, requester))
    } else if (renewerList.exists(principal => principal.getPrincipalType != KafkaPrincipal.USER_TYPE)) {
      requestHelper.sendResponseMaybeThrottle(request, requestThrottleMs =>
        CreateDelegationTokenResponse.prepareResponse(request.context.requestVersion, requestThrottleMs,
          Errors.INVALID_PRINCIPAL_TYPE, owner, requester))
    } else {
      maybeForwardToController(request, handleCreateTokenRequestZk)
    }
  }

  def handleCreateTokenRequestZk(request: RequestChannel.Request): Unit = {
    val zkSupport = metadataSupport.requireZkOrThrow(KafkaApis.shouldAlwaysForward(request))

    val createTokenRequest = request.body[CreateDelegationTokenRequest]

    // the callback for sending a create token response
    def sendResponseCallback(createResult: CreateTokenResult): Unit = {
      trace(s"Sending create token response for correlation id ${request.header.correlationId} " +
        s"to client ${request.header.clientId}.")
      requestHelper.sendResponseMaybeThrottle(request, requestThrottleMs =>
        CreateDelegationTokenResponse.prepareResponse(request.context.requestVersion, requestThrottleMs, createResult.error, createResult.owner,
          createResult.tokenRequester, createResult.issueTimestamp, createResult.expiryTimestamp, createResult.maxTimestamp, createResult.tokenId,
          ByteBuffer.wrap(createResult.hmac)))
    }

    val ownerPrincipalName = createTokenRequest.data.ownerPrincipalName
    val owner = if (ownerPrincipalName == null || ownerPrincipalName.isEmpty) {
      request.context.principal
    } else {
      new KafkaPrincipal(createTokenRequest.data.ownerPrincipalType, ownerPrincipalName)
    }
    val requester = request.context.principal
    val renewerList = createTokenRequest.data.renewers.asScala.toList.map(entry =>
      new KafkaPrincipal(entry.principalType, entry.principalName))

    // DelegationToken changes only need to be executed on the controller during migration
    if (config.migrationEnabled && (!zkSupport.controller.isActive)) {
      requestHelper.sendResponseMaybeThrottle(request, requestThrottleMs =>
        CreateDelegationTokenResponse.prepareResponse(request.context.requestVersion, requestThrottleMs,
          Errors.NOT_CONTROLLER, owner, requester))
    } else {
      tokenManager.createToken(
        owner,
        requester,
        renewerList,
        createTokenRequest.data.maxLifetimeMs,
        sendResponseCallback)
    }
  }

  def handleRenewTokenRequest(request: RequestChannel.Request): Unit = {
    if (!allowTokenRequests(request)) {
      requestHelper.sendResponseMaybeThrottle(request, requestThrottleMs =>
        new RenewDelegationTokenResponse(
          new RenewDelegationTokenResponseData()
              .setThrottleTimeMs(requestThrottleMs)
              .setErrorCode(Errors.DELEGATION_TOKEN_REQUEST_NOT_ALLOWED.code)
              .setExpiryTimestampMs(DelegationTokenManager.ErrorTimestamp)))
    } else {
      maybeForwardToController(request, handleRenewTokenRequestZk)
    }
  }

  def handleRenewTokenRequestZk(request: RequestChannel.Request): Unit = {
    val zkSupport = metadataSupport.requireZkOrThrow(KafkaApis.shouldAlwaysForward(request))

    val renewTokenRequest = request.body[RenewDelegationTokenRequest]

    // the callback for sending a renew token response
    def sendResponseCallback(error: Errors, expiryTimestamp: Long): Unit = {
      trace("Sending renew token response for correlation id %d to client %s."
        .format(request.header.correlationId, request.header.clientId))
      requestHelper.sendResponseMaybeThrottle(request, requestThrottleMs =>
        new RenewDelegationTokenResponse(
             new RenewDelegationTokenResponseData()
               .setThrottleTimeMs(requestThrottleMs)
               .setErrorCode(error.code)
               .setExpiryTimestampMs(expiryTimestamp)))
    }
    // DelegationToken changes only need to be executed on the controller during migration
    if (config.migrationEnabled && (!zkSupport.controller.isActive)) {
      requestHelper.sendResponseMaybeThrottle(request, requestThrottleMs =>
        new RenewDelegationTokenResponse(
          new RenewDelegationTokenResponseData()
            .setThrottleTimeMs(requestThrottleMs)
            .setErrorCode(Errors.NOT_CONTROLLER.code)))
    } else {
      tokenManager.renewToken(
        request.context.principal,
        ByteBuffer.wrap(renewTokenRequest.data.hmac),
        renewTokenRequest.data.renewPeriodMs,
        sendResponseCallback
      )
    }
  }

  def handleExpireTokenRequest(request: RequestChannel.Request): Unit = {
    if (!allowTokenRequests(request)) {
      requestHelper.sendResponseMaybeThrottle(request, requestThrottleMs =>
        new ExpireDelegationTokenResponse(
          new ExpireDelegationTokenResponseData()
              .setThrottleTimeMs(requestThrottleMs)
              .setErrorCode(Errors.DELEGATION_TOKEN_REQUEST_NOT_ALLOWED.code)
              .setExpiryTimestampMs(DelegationTokenManager.ErrorTimestamp)))
    } else {
      maybeForwardToController(request, handleExpireTokenRequestZk)
    }
  }

  def handleExpireTokenRequestZk(request: RequestChannel.Request): Unit = {
    val zkSupport = metadataSupport.requireZkOrThrow(KafkaApis.shouldAlwaysForward(request))

    val expireTokenRequest = request.body[ExpireDelegationTokenRequest]

    // the callback for sending a expire token response
    def sendResponseCallback(error: Errors, expiryTimestamp: Long): Unit = {
      trace("Sending expire token response for correlation id %d to client %s."
        .format(request.header.correlationId, request.header.clientId))
      requestHelper.sendResponseMaybeThrottle(request, requestThrottleMs =>
        new ExpireDelegationTokenResponse(
            new ExpireDelegationTokenResponseData()
              .setThrottleTimeMs(requestThrottleMs)
              .setErrorCode(error.code)
              .setExpiryTimestampMs(expiryTimestamp)))
    }
    // DelegationToken changes only need to be executed on the controller during migration
    if (config.migrationEnabled && (!zkSupport.controller.isActive)) {
      requestHelper.sendResponseMaybeThrottle(request, requestThrottleMs =>
        new ExpireDelegationTokenResponse(
          new ExpireDelegationTokenResponseData()
            .setThrottleTimeMs(requestThrottleMs)
            .setErrorCode(Errors.NOT_CONTROLLER.code)))
    } else {
      tokenManager.expireToken(
        request.context.principal,
        expireTokenRequest.hmac(),
        expireTokenRequest.expiryTimePeriod(),
        sendResponseCallback
      )
    }
  }

  def handleDescribeTokensRequest(request: RequestChannel.Request): Unit = {
    val describeTokenRequest = request.body[DescribeDelegationTokenRequest]

    // the callback for sending a describe token response
    def sendResponseCallback(error: Errors, tokenDetails: List[DelegationToken]): Unit = {
      requestHelper.sendResponseMaybeThrottle(request, requestThrottleMs =>
        new DescribeDelegationTokenResponse(request.context.requestVersion(), requestThrottleMs, error, tokenDetails.asJava))
      trace("Sending describe token response for correlation id %d to client %s."
        .format(request.header.correlationId, request.header.clientId))
    }

    if (!allowTokenRequests(request))
      sendResponseCallback(Errors.DELEGATION_TOKEN_REQUEST_NOT_ALLOWED, List.empty)
    else if (!config.tokenAuthEnabled)
      sendResponseCallback(Errors.DELEGATION_TOKEN_AUTH_DISABLED, List.empty)
    else {
      val requestPrincipal = request.context.principal

      if (describeTokenRequest.ownersListEmpty()) {
        sendResponseCallback(Errors.NONE, List())
      }
      else {
        val owners = if (describeTokenRequest.data.owners == null)
          None
        else
          Some(describeTokenRequest.data.owners.asScala.map(p => new KafkaPrincipal(p.principalType(), p.principalName)).toList)
        def authorizeToken(tokenId: String) = authHelper.authorize(request.context, DESCRIBE, DELEGATION_TOKEN, tokenId)
        def authorizeRequester(owner: KafkaPrincipal) = authHelper.authorize(request.context, DESCRIBE_TOKENS, USER, owner.toString)
        def eligible(token: TokenInformation) = DelegationTokenManager
          .filterToken(requestPrincipal, owners, token, authorizeToken, authorizeRequester)
        val tokens =  tokenManager.getTokens(eligible)
        sendResponseCallback(Errors.NONE, tokens)
      }
    }
  }

  def allowTokenRequests(request: RequestChannel.Request): Boolean = {
    val protocol = request.context.securityProtocol
    if (request.context.principal.tokenAuthenticated ||
      protocol == SecurityProtocol.PLAINTEXT ||
      // disallow requests from 1-way SSL
      (protocol == SecurityProtocol.SSL && request.context.principal == KafkaPrincipal.ANONYMOUS))
      false
    else
      true
  }

  def handleElectLeaders(request: RequestChannel.Request): Unit = {
    val zkSupport = metadataSupport.requireZkOrThrow(KafkaApis.shouldAlwaysForward(request))
    val electionRequest = request.body[ElectLeadersRequest]

    def sendResponseCallback(
      error: ApiError
    )(
      results: Map[TopicPartition, ApiError]
    ): Unit = {
      requestHelper.sendResponseMaybeThrottle(request, requestThrottleMs => {
        val adjustedResults = if (electionRequest.data.topicPartitions == null) {
          /* When performing elections across all of the partitions we should only return
           * partitions for which there was an election or resulted in an error. In other
           * words, partitions that didn't need election because they ready have the correct
           * leader are not returned to the client.
           */
          results.filter { case (_, error) =>
            error.error != Errors.ELECTION_NOT_NEEDED
          }
        } else results

        val electionResults = new util.ArrayList[ReplicaElectionResult]()
        adjustedResults
          .groupBy { case (tp, _) => tp.topic }
          .forKeyValue { (topic, ps) =>
            val electionResult = new ReplicaElectionResult()

            electionResult.setTopic(topic)
            ps.forKeyValue { (topicPartition, error) =>
              val partitionResult = new PartitionResult()
              partitionResult.setPartitionId(topicPartition.partition)
              partitionResult.setErrorCode(error.error.code)
              partitionResult.setErrorMessage(error.message)
              electionResult.partitionResult.add(partitionResult)
            }

            electionResults.add(electionResult)
          }

        new ElectLeadersResponse(
          requestThrottleMs,
          error.error.code,
          electionResults,
          electionRequest.version
        )
      })
    }

    if (!authHelper.authorize(request.context, ALTER, CLUSTER, CLUSTER_NAME)) {
      val error = new ApiError(Errors.CLUSTER_AUTHORIZATION_FAILED, null)
      val partitionErrors: Map[TopicPartition, ApiError] =
        electionRequest.topicPartitions.iterator.map(partition => partition -> error).toMap

      sendResponseCallback(error)(partitionErrors)
    } else {
      val partitions = if (electionRequest.data.topicPartitions == null) {
        metadataCache.getAllTopics().flatMap(metadataCache.getTopicPartitions)
      } else {
        electionRequest.topicPartitions
      }

      replicaManager.electLeaders(
        zkSupport.controller,
        partitions,
        electionRequest.electionType,
        sendResponseCallback(ApiError.NONE),
        electionRequest.data.timeoutMs
      )
    }
  }

  def handleOffsetDeleteRequest(
    request: RequestChannel.Request,
    requestLocal: RequestLocal
  ): CompletableFuture[Unit] = {
    val offsetDeleteRequest = request.body[OffsetDeleteRequest]

    if (!authHelper.authorize(request.context, DELETE, GROUP, offsetDeleteRequest.data.groupId)) {
      requestHelper.sendMaybeThrottle(request, offsetDeleteRequest.getErrorResponse(Errors.GROUP_AUTHORIZATION_FAILED.exception))
      CompletableFuture.completedFuture[Unit](())
    } else {
      val authorizedTopics = authHelper.filterByAuthorized(
        request.context,
        READ,
        TOPIC,
        offsetDeleteRequest.data.topics.asScala
      )(_.name)

      val responseBuilder = new OffsetDeleteResponse.Builder
      val authorizedTopicPartitions = new OffsetDeleteRequestData.OffsetDeleteRequestTopicCollection()
      offsetDeleteRequest.data.topics.forEach { topic =>
        if (!authorizedTopics.contains(topic.name)) {
          // If the topic is not authorized, we add the topic and all its partitions
          // to the response with TOPIC_AUTHORIZATION_FAILED.
          responseBuilder.addPartitions[OffsetDeleteRequestData.OffsetDeleteRequestPartition](
            topic.name, topic.partitions, _.partitionIndex, Errors.TOPIC_AUTHORIZATION_FAILED)
        } else if (!metadataCache.contains(topic.name)) {
          // If the topic is unknown, we add the topic and all its partitions
          // to the response with UNKNOWN_TOPIC_OR_PARTITION.
          responseBuilder.addPartitions[OffsetDeleteRequestData.OffsetDeleteRequestPartition](
            topic.name, topic.partitions, _.partitionIndex, Errors.UNKNOWN_TOPIC_OR_PARTITION)
        } else {
          // Otherwise, we check all partitions to ensure that they all exist.
          val topicWithValidPartitions = new OffsetDeleteRequestData.OffsetDeleteRequestTopic().setName(topic.name)

          topic.partitions.forEach { partition =>
            if (metadataCache.getPartitionInfo(topic.name, partition.partitionIndex).nonEmpty) {
              topicWithValidPartitions.partitions.add(partition)
            } else {
              responseBuilder.addPartition(topic.name, partition.partitionIndex, Errors.UNKNOWN_TOPIC_OR_PARTITION)
            }
          }

          if (!topicWithValidPartitions.partitions.isEmpty) {
            authorizedTopicPartitions.add(topicWithValidPartitions)
          }
        }
      }

      val offsetDeleteRequestData = new OffsetDeleteRequestData()
        .setGroupId(offsetDeleteRequest.data.groupId)
        .setTopics(authorizedTopicPartitions)

      groupCoordinator.deleteOffsets(
        request.context,
        offsetDeleteRequestData,
        requestLocal.bufferSupplier
      ).handle[Unit] { (response, exception) =>
        if (exception != null) {
          requestHelper.sendMaybeThrottle(request, offsetDeleteRequest.getErrorResponse(exception))
        } else {
          requestHelper.sendMaybeThrottle(request, responseBuilder.merge(response).build())
        }
      }
    }
  }

  def handleDescribeClientQuotasRequest(request: RequestChannel.Request): Unit = {
    val describeClientQuotasRequest = request.body[DescribeClientQuotasRequest]

    if (!authHelper.authorize(request.context, DESCRIBE_CONFIGS, CLUSTER, CLUSTER_NAME)) {
      requestHelper.sendResponseMaybeThrottle(request, requestThrottleMs =>
        describeClientQuotasRequest.getErrorResponse(requestThrottleMs, Errors.CLUSTER_AUTHORIZATION_FAILED.exception))
    } else {
      metadataSupport match {
        case ZkSupport(adminManager, controller, zkClient, forwardingManager, metadataCache, _) =>
          val result = adminManager.describeClientQuotas(describeClientQuotasRequest.filter)

          val entriesData = result.iterator.map { case (quotaEntity, quotaValues) =>
            val entityData = quotaEntity.entries.asScala.iterator.map { case (entityType, entityName) =>
              new DescribeClientQuotasResponseData.EntityData()
                .setEntityType(entityType)
                .setEntityName(entityName)
            }.toBuffer

            val valueData = quotaValues.iterator.map { case (key, value) =>
              new DescribeClientQuotasResponseData.ValueData()
                .setKey(key)
                .setValue(value)
            }.toBuffer

            new DescribeClientQuotasResponseData.EntryData()
              .setEntity(entityData.asJava)
              .setValues(valueData.asJava)
          }.toBuffer

          requestHelper.sendResponseMaybeThrottle(request, requestThrottleMs =>
            new DescribeClientQuotasResponse(new DescribeClientQuotasResponseData()
              .setThrottleTimeMs(requestThrottleMs)
              .setEntries(entriesData.asJava)))
        case RaftSupport(_, metadataCache) =>
          val result = metadataCache.describeClientQuotas(describeClientQuotasRequest.data())
          requestHelper.sendResponseMaybeThrottle(request, requestThrottleMs => {
            result.setThrottleTimeMs(requestThrottleMs)
            new DescribeClientQuotasResponse(result)
          })
      }
    }
  }

  def handleAlterClientQuotasRequest(request: RequestChannel.Request): Unit = {
    val zkSupport = metadataSupport.requireZkOrThrow(KafkaApis.shouldAlwaysForward(request))
    val alterClientQuotasRequest = request.body[AlterClientQuotasRequest]

    if (authHelper.authorize(request.context, ALTER_CONFIGS, CLUSTER, CLUSTER_NAME)) {
      val result = zkSupport.adminManager.alterClientQuotas(alterClientQuotasRequest.entries.asScala,
        alterClientQuotasRequest.validateOnly)

      val entriesData = result.iterator.map { case (quotaEntity, apiError) =>
        val entityData = quotaEntity.entries.asScala.iterator.map { case (key, value) =>
          new AlterClientQuotasResponseData.EntityData()
            .setEntityType(key)
            .setEntityName(value)
        }.toBuffer

        new AlterClientQuotasResponseData.EntryData()
          .setErrorCode(apiError.error.code)
          .setErrorMessage(apiError.message)
          .setEntity(entityData.asJava)
      }.toBuffer

      requestHelper.sendResponseMaybeThrottle(request, requestThrottleMs =>
        new AlterClientQuotasResponse(new AlterClientQuotasResponseData()
          .setThrottleTimeMs(requestThrottleMs)
          .setEntries(entriesData.asJava)))
    } else {
      requestHelper.sendResponseMaybeThrottle(request, requestThrottleMs =>
        alterClientQuotasRequest.getErrorResponse(requestThrottleMs, Errors.CLUSTER_AUTHORIZATION_FAILED.exception))
    }
  }

  def handleDescribeUserScramCredentialsRequest(request: RequestChannel.Request): Unit = {
    val describeUserScramCredentialsRequest = request.body[DescribeUserScramCredentialsRequest]

    if (!authHelper.authorize(request.context, DESCRIBE, CLUSTER, CLUSTER_NAME)) {
      requestHelper.sendResponseMaybeThrottle(request, requestThrottleMs =>
        describeUserScramCredentialsRequest.getErrorResponse(requestThrottleMs, Errors.CLUSTER_AUTHORIZATION_FAILED.exception))
    } else {
      metadataSupport match {
        case ZkSupport(adminManager, controller, zkClient, forwardingManager, metadataCache, _) =>
          val result = adminManager.describeUserScramCredentials(
            Option(describeUserScramCredentialsRequest.data.users).map(_.asScala.map(_.name).toList))
          requestHelper.sendResponseMaybeThrottle(request, requestThrottleMs =>
            new DescribeUserScramCredentialsResponse(result.setThrottleTimeMs(requestThrottleMs)))
        case RaftSupport(_, metadataCache) =>
          val result = metadataCache.describeScramCredentials(describeUserScramCredentialsRequest.data())
          requestHelper.sendResponseMaybeThrottle(request, requestThrottleMs =>
            new DescribeUserScramCredentialsResponse(result.setThrottleTimeMs(requestThrottleMs)))
      }
    }
  }

  def handleAlterUserScramCredentialsRequest(request: RequestChannel.Request): Unit = {
    val zkSupport = metadataSupport.requireZkOrThrow(KafkaApis.shouldAlwaysForward(request))
    val alterUserScramCredentialsRequest = request.body[AlterUserScramCredentialsRequest]

    if (!zkSupport.controller.isActive) {
      requestHelper.sendResponseMaybeThrottle(request, requestThrottleMs =>
        alterUserScramCredentialsRequest.getErrorResponse(requestThrottleMs, Errors.NOT_CONTROLLER.exception))
    } else if (authHelper.authorize(request.context, ALTER, CLUSTER, CLUSTER_NAME)) {
      val result = zkSupport.adminManager.alterUserScramCredentials(
        alterUserScramCredentialsRequest.data.upsertions().asScala, alterUserScramCredentialsRequest.data.deletions().asScala)
      requestHelper.sendResponseMaybeThrottle(request, requestThrottleMs =>
        new AlterUserScramCredentialsResponse(result.setThrottleTimeMs(requestThrottleMs)))
    } else {
      requestHelper.sendResponseMaybeThrottle(request, requestThrottleMs =>
        alterUserScramCredentialsRequest.getErrorResponse(requestThrottleMs, Errors.CLUSTER_AUTHORIZATION_FAILED.exception))
    }
  }

  def handleAlterPartitionRequest(request: RequestChannel.Request): Unit = {
    val zkSupport = metadataSupport.requireZkOrThrow(KafkaApis.shouldNeverReceive(request))
    val alterPartitionRequest = request.body[AlterPartitionRequest]
    authHelper.authorizeClusterOperation(request, CLUSTER_ACTION)

    if (!zkSupport.controller.isActive)
      requestHelper.sendResponseExemptThrottle(request, alterPartitionRequest.getErrorResponse(
        AbstractResponse.DEFAULT_THROTTLE_TIME, Errors.NOT_CONTROLLER.exception))
    else
      zkSupport.controller.alterPartitions(alterPartitionRequest.data, request.context.apiVersion, alterPartitionResp =>
        requestHelper.sendResponseExemptThrottle(request, new AlterPartitionResponse(alterPartitionResp)))
  }

  def handleUpdateFeatures(request: RequestChannel.Request): Unit = {
    val zkSupport = metadataSupport.requireZkOrThrow(KafkaApis.shouldAlwaysForward(request))
    val updateFeaturesRequest = request.body[UpdateFeaturesRequest]

    def sendResponseCallback(errors: Either[ApiError, Map[String, ApiError]]): Unit = {
      def createResponse(throttleTimeMs: Int): UpdateFeaturesResponse = {
        errors match {
          case Left(topLevelError) =>
            UpdateFeaturesResponse.createWithErrors(
              topLevelError,
              Collections.emptyMap(),
              throttleTimeMs)
          case Right(featureUpdateErrors) =>
            UpdateFeaturesResponse.createWithErrors(
              ApiError.NONE,
              featureUpdateErrors.asJava,
              throttleTimeMs)
        }
      }
      requestHelper.sendResponseMaybeThrottle(request, requestThrottleMs => createResponse(requestThrottleMs))
    }

    if (!authHelper.authorize(request.context, ALTER, CLUSTER, CLUSTER_NAME)) {
      sendResponseCallback(Left(new ApiError(Errors.CLUSTER_AUTHORIZATION_FAILED)))
    } else if (!zkSupport.controller.isActive) {
      sendResponseCallback(Left(new ApiError(Errors.NOT_CONTROLLER)))
    } else if (!config.isFeatureVersioningSupported) {
      sendResponseCallback(Left(new ApiError(Errors.INVALID_REQUEST, "Feature versioning system is disabled.")))
    } else {
      zkSupport.controller.updateFeatures(updateFeaturesRequest, sendResponseCallback)
    }
  }

  def handleDescribeCluster(request: RequestChannel.Request): Unit = {
    val response = authHelper.computeDescribeClusterResponse(
      request,
      EndpointType.BROKER,
      clusterId,
      () => {
        val brokers = new DescribeClusterResponseData.DescribeClusterBrokerCollection()
        metadataCache.getAliveBrokerNodes(request.context.listenerName).foreach { node =>
          brokers.add(new DescribeClusterResponseData.DescribeClusterBroker().
            setBrokerId(node.id).
            setHost(node.host).
            setPort(node.port).
            setRack(node.rack))
        }
        brokers
      },
      () => {
        metadataCache.getControllerId match {
          case Some(value) =>
            value match {
              case ZkCachedControllerId (id) => id
              case KRaftCachedControllerId (_) => metadataCache.getRandomAliveBrokerId.getOrElse(- 1)
            }
          case None => -1
        }
      }
    )
    requestHelper.sendResponseMaybeThrottle(request, requestThrottleMs =>
      new DescribeClusterResponse(response.setThrottleTimeMs(requestThrottleMs)))
  }

  def handleEnvelope(request: RequestChannel.Request, requestLocal: RequestLocal): Unit = {
    val zkSupport = metadataSupport.requireZkOrThrow(KafkaApis.shouldNeverReceive(request))

    // If forwarding is not yet enabled or this request has been received on an invalid endpoint,
    // then we treat the request as unparsable and close the connection.
    if (!isForwardingEnabled(request)) {
      info(s"Closing connection ${request.context.connectionId} because it sent an `Envelope` " +
        "request even though forwarding has not been enabled")
      requestChannel.closeConnection(request, Collections.emptyMap())
      return
    } else if (!request.context.fromPrivilegedListener) {
      info(s"Closing connection ${request.context.connectionId} from listener ${request.context.listenerName} " +
        s"because it sent an `Envelope` request, which is only accepted on the inter-broker listener " +
        s"${config.interBrokerListenerName}.")
      requestChannel.closeConnection(request, Collections.emptyMap())
      return
    } else if (!authHelper.authorize(request.context, CLUSTER_ACTION, CLUSTER, CLUSTER_NAME)) {
      requestHelper.sendErrorResponseMaybeThrottle(request, new ClusterAuthorizationException(
        s"Principal ${request.context.principal} does not have required CLUSTER_ACTION for envelope"))
      return
    } else if (!zkSupport.controller.isActive) {
      requestHelper.sendErrorResponseMaybeThrottle(request, new NotControllerException(
        s"Broker $brokerId is not the active controller"))
      return
    }

    EnvelopeUtils.handleEnvelopeRequest(request, requestChannel.metrics, handle(_, requestLocal))
  }

  def handleDescribeProducersRequest(request: RequestChannel.Request): Unit = {
    val describeProducersRequest = request.body[DescribeProducersRequest]

    def partitionError(
      topicPartition: TopicPartition,
      apiError: ApiError
    ): DescribeProducersResponseData.PartitionResponse = {
      new DescribeProducersResponseData.PartitionResponse()
        .setPartitionIndex(topicPartition.partition)
        .setErrorCode(apiError.error.code)
        .setErrorMessage(apiError.message)
    }

    val response = new DescribeProducersResponseData()
    describeProducersRequest.data.topics.forEach { topicRequest =>
      val topicResponse = new DescribeProducersResponseData.TopicResponse()
        .setName(topicRequest.name)

      val invalidTopicError = checkValidTopic(topicRequest.name)

      val topicError = invalidTopicError.orElse {
        if (!authHelper.authorize(request.context, READ, TOPIC, topicRequest.name)) {
          Some(new ApiError(Errors.TOPIC_AUTHORIZATION_FAILED))
        } else if (!metadataCache.contains(topicRequest.name))
          Some(new ApiError(Errors.UNKNOWN_TOPIC_OR_PARTITION))
        else {
          None
        }
      }

      topicRequest.partitionIndexes.forEach { partitionId =>
        val topicPartition = new TopicPartition(topicRequest.name, partitionId)
        val partitionResponse = topicError match {
          case Some(error) => partitionError(topicPartition, error)
          case None => replicaManager.activeProducerState(topicPartition)
        }
        topicResponse.partitions.add(partitionResponse)
      }

      response.topics.add(topicResponse)
    }

    requestHelper.sendResponseMaybeThrottle(request, requestThrottleMs =>
      new DescribeProducersResponse(response.setThrottleTimeMs(requestThrottleMs)))
  }

  private def checkValidTopic(topic: String): Option[ApiError] = {
    try {
      Topic.validate(topic)
      None
    } catch {
      case e: Throwable => Some(ApiError.fromThrowable(e))
    }
  }

  def handleDescribeTransactionsRequest(request: RequestChannel.Request): Unit = {
    val describeTransactionsRequest = request.body[DescribeTransactionsRequest]
    val response = new DescribeTransactionsResponseData()

    describeTransactionsRequest.data.transactionalIds.forEach { transactionalId =>
      val transactionState = if (!authHelper.authorize(request.context, DESCRIBE, TRANSACTIONAL_ID, transactionalId)) {
        new DescribeTransactionsResponseData.TransactionState()
          .setTransactionalId(transactionalId)
          .setErrorCode(Errors.TRANSACTIONAL_ID_AUTHORIZATION_FAILED.code)
      } else {
        txnCoordinator.handleDescribeTransactions(transactionalId)
      }

      // Include only partitions which the principal is authorized to describe
      val topicIter = transactionState.topics.iterator()
      while (topicIter.hasNext) {
        val topic = topicIter.next().topic
        if (!authHelper.authorize(request.context, DESCRIBE, TOPIC, topic)) {
          topicIter.remove()
        }
      }
      response.transactionStates.add(transactionState)
    }

    requestHelper.sendResponseMaybeThrottle(request, requestThrottleMs =>
      new DescribeTransactionsResponse(response.setThrottleTimeMs(requestThrottleMs)))
  }

  def handleListTransactionsRequest(request: RequestChannel.Request): Unit = {
    val listTransactionsRequest = request.body[ListTransactionsRequest]
    val filteredProducerIds = listTransactionsRequest.data.producerIdFilters.asScala.map(Long.unbox).toSet
    val filteredStates = listTransactionsRequest.data.stateFilters.asScala.toSet
    val durationFilter = listTransactionsRequest.data.durationFilter()
    val response = txnCoordinator.handleListTransactions(filteredProducerIds, filteredStates, durationFilter)

    // The response should contain only transactionalIds that the principal
    // has `Describe` permission to access.
    val transactionStateIter = response.transactionStates.iterator()
    while (transactionStateIter.hasNext) {
      val transactionState = transactionStateIter.next()
      if (!authHelper.authorize(request.context, DESCRIBE, TRANSACTIONAL_ID, transactionState.transactionalId)) {
        transactionStateIter.remove()
      }
    }

    requestHelper.sendResponseMaybeThrottle(request, requestThrottleMs =>
      new ListTransactionsResponse(response.setThrottleTimeMs(requestThrottleMs)))
  }

  def handleAllocateProducerIdsRequest(request: RequestChannel.Request): Unit = {
    val zkSupport = metadataSupport.requireZkOrThrow(KafkaApis.shouldNeverReceive(request))
    authHelper.authorizeClusterOperation(request, CLUSTER_ACTION)

    val allocateProducerIdsRequest = request.body[AllocateProducerIdsRequest]

    if (!zkSupport.controller.isActive)
      requestHelper.sendResponseMaybeThrottle(request, throttleTimeMs =>
        allocateProducerIdsRequest.getErrorResponse(throttleTimeMs, Errors.NOT_CONTROLLER.exception))
    else
      zkSupport.controller.allocateProducerIds(allocateProducerIdsRequest.data, producerIdsResponse =>
        requestHelper.sendResponseMaybeThrottle(request, throttleTimeMs =>
          new AllocateProducerIdsResponse(producerIdsResponse.setThrottleTimeMs(throttleTimeMs)))
      )
  }

  private def isConsumerGroupProtocolEnabled(): Boolean = {
    config.groupCoordinatorRebalanceProtocols.contains(Group.GroupType.CONSUMER)
  }

  def handleConsumerGroupHeartbeat(request: RequestChannel.Request): CompletableFuture[Unit] = {
    val consumerGroupHeartbeatRequest = request.body[ConsumerGroupHeartbeatRequest]

    if (!isConsumerGroupProtocolEnabled()) {
      // The API is not supported by the "old" group coordinator (the default). If the
      // new one is not enabled, we fail directly here.
      requestHelper.sendMaybeThrottle(request, consumerGroupHeartbeatRequest.getErrorResponse(Errors.UNSUPPORTED_VERSION.exception))
      CompletableFuture.completedFuture[Unit](())
    } else if (!authHelper.authorize(request.context, READ, GROUP, consumerGroupHeartbeatRequest.data.groupId)) {
      requestHelper.sendMaybeThrottle(request, consumerGroupHeartbeatRequest.getErrorResponse(Errors.GROUP_AUTHORIZATION_FAILED.exception))
      CompletableFuture.completedFuture[Unit](())
    } else {
      groupCoordinator.consumerGroupHeartbeat(
        request.context,
        consumerGroupHeartbeatRequest.data,
      ).handle[Unit] { (response, exception) =>
        if (exception != null) {
          requestHelper.sendMaybeThrottle(request, consumerGroupHeartbeatRequest.getErrorResponse(exception))
        } else {
          requestHelper.sendMaybeThrottle(request, new ConsumerGroupHeartbeatResponse(response))
        }
      }
    }
  }

  def handleConsumerGroupDescribe(request: RequestChannel.Request): CompletableFuture[Unit] = {
    val consumerGroupDescribeRequest = request.body[ConsumerGroupDescribeRequest]
    val includeAuthorizedOperations = consumerGroupDescribeRequest.data.includeAuthorizedOperations

    if (!isConsumerGroupProtocolEnabled()) {
      // The API is not supported by the "old" group coordinator (the default). If the
      // new one is not enabled, we fail directly here.
      requestHelper.sendMaybeThrottle(request, request.body[ConsumerGroupDescribeRequest].getErrorResponse(Errors.UNSUPPORTED_VERSION.exception))
      CompletableFuture.completedFuture[Unit](())
    } else {
      val response = new ConsumerGroupDescribeResponseData()

      val authorizedGroups = new ArrayBuffer[String]()
      consumerGroupDescribeRequest.data.groupIds.forEach { groupId =>
        if (!authHelper.authorize(request.context, DESCRIBE, GROUP, groupId)) {
          response.groups.add(new ConsumerGroupDescribeResponseData.DescribedGroup()
            .setGroupId(groupId)
            .setErrorCode(Errors.GROUP_AUTHORIZATION_FAILED.code)
          )
        } else {
          authorizedGroups += groupId
        }
      }

      groupCoordinator.consumerGroupDescribe(
        request.context,
        authorizedGroups.asJava
      ).handle[Unit] { (results, exception) =>
        if (exception != null) {
          requestHelper.sendMaybeThrottle(request, consumerGroupDescribeRequest.getErrorResponse(exception))
        } else {
          if (includeAuthorizedOperations) {
            results.forEach { groupResult =>
              if (groupResult.errorCode == Errors.NONE.code) {
                groupResult.setAuthorizedOperations(authHelper.authorizedOperations(
                  request,
                  new Resource(ResourceType.GROUP, groupResult.groupId)
                ))
              }
            }
          }

          if (response.groups.isEmpty) {
            // If the response is empty, we can directly reuse the results.
            response.setGroups(results)
          } else {
            // Otherwise, we have to copy the results into the existing ones.
            response.groups.addAll(results)
          }

          requestHelper.sendMaybeThrottle(request, new ConsumerGroupDescribeResponse(response))
        }
      }
    }

  }

  def handleGetTelemetrySubscriptionsRequest(request: RequestChannel.Request): Unit = {
    val subscriptionRequest = request.body[GetTelemetrySubscriptionsRequest]

    clientMetricsManager match {
      case Some(metricsManager) =>
        try {
          requestHelper.sendMaybeThrottle(request, metricsManager.processGetTelemetrySubscriptionRequest(subscriptionRequest, request.context))
        } catch {
          case _: Exception =>
            requestHelper.sendMaybeThrottle(request, subscriptionRequest.getErrorResponse(Errors.INVALID_REQUEST.exception))
        }
      case None =>
        info("Received get telemetry client request for zookeeper based cluster")
        requestHelper.sendMaybeThrottle(request, subscriptionRequest.getErrorResponse(Errors.UNSUPPORTED_VERSION.exception))
    }
  }

  def handlePushTelemetryRequest(request: RequestChannel.Request): Unit = {
    val pushTelemetryRequest = request.body[PushTelemetryRequest]

    clientMetricsManager match {
      case Some(metricsManager) =>
        try {
          requestHelper.sendMaybeThrottle(request, metricsManager.processPushTelemetryRequest(pushTelemetryRequest, request.context))
        } catch {
          case _: Exception =>
            requestHelper.sendMaybeThrottle(request, pushTelemetryRequest.getErrorResponse(Errors.INVALID_REQUEST.exception))
        }
      case None =>
        info("Received push telemetry client request for zookeeper based cluster")
        requestHelper.sendMaybeThrottle(request, pushTelemetryRequest.getErrorResponse(Errors.UNSUPPORTED_VERSION.exception))
    }
  }

  def handleListClientMetricsResources(request: RequestChannel.Request): Unit = {
    val listClientMetricsResourcesRequest = request.body[ListClientMetricsResourcesRequest]

    if (!authHelper.authorize(request.context, DESCRIBE_CONFIGS, CLUSTER, CLUSTER_NAME)) {
      requestHelper.sendMaybeThrottle(request, listClientMetricsResourcesRequest.getErrorResponse(Errors.CLUSTER_AUTHORIZATION_FAILED.exception))
    } else {
      clientMetricsManager match {
        case Some(metricsManager) =>
          val data = new ListClientMetricsResourcesResponseData().setClientMetricsResources(
            metricsManager.listClientMetricsResources.asScala.map(
              name => new ClientMetricsResource().setName(name)).toList.asJava)
          requestHelper.sendMaybeThrottle(request, new ListClientMetricsResourcesResponse(data))
        case None =>
          // This should never happen as ZK based cluster calls should get rejected earlier itself,
          // but we should handle it gracefully.
          info("Received list client metrics resources request for zookeeper based cluster")
          requestHelper.sendMaybeThrottle(request, listClientMetricsResourcesRequest.getErrorResponse(Errors.UNSUPPORTED_VERSION.exception))
      }
    }
  }

<<<<<<< HEAD
  protected def updateRecordConversionStats(request: RequestChannel.Request,
=======
  def handleShareGroupHeartbeat(request: RequestChannel.Request): CompletableFuture[Unit] = {
    val shareGroupHeartbeatRequest = request.body[ShareGroupHeartbeatRequest]

    if (!isShareGroupProtocolEnabled) {
      requestHelper.sendMaybeThrottle(request, shareGroupHeartbeatRequest.getErrorResponse(Errors.UNSUPPORTED_VERSION.exception))
      CompletableFuture.completedFuture[Unit](())
    } else if (!authHelper.authorize(request.context, READ, GROUP, shareGroupHeartbeatRequest.data.groupId)) {
      requestHelper.sendMaybeThrottle(request, shareGroupHeartbeatRequest.getErrorResponse(Errors.GROUP_AUTHORIZATION_FAILED.exception))
      CompletableFuture.completedFuture[Unit](())
    } else {
      groupCoordinator.shareGroupHeartbeat(
        request.context,
        shareGroupHeartbeatRequest.data,
      ).handle[Unit] { (response, exception) =>

        if (exception != null) {
          requestHelper.sendMaybeThrottle(request, shareGroupHeartbeatRequest.getErrorResponse(exception))
        } else {
          requestHelper.sendMaybeThrottle(request, new ShareGroupHeartbeatResponse(response))
        }
      }
    }
  }

  def handleShareGroupDescribe(request: RequestChannel.Request): CompletableFuture[Unit] = {
    val shareGroupDescribeRequest = request.body[ShareGroupDescribeRequest]

    if (!isShareGroupProtocolEnabled) {
      requestHelper.sendMaybeThrottle(request, shareGroupDescribeRequest.getErrorResponse(Errors.UNSUPPORTED_VERSION.exception))
      CompletableFuture.completedFuture[Unit](())
    } else {
      val response = new ShareGroupDescribeResponseData()

      val authorizedGroups = new ArrayBuffer[String]()
      shareGroupDescribeRequest.data.groupIds.forEach { groupId =>
        if (!authHelper.authorize(request.context, DESCRIBE, GROUP, groupId)) {
          response.groups.add(new ShareGroupDescribeResponseData.DescribedGroup()
            .setGroupId(groupId)
            .setErrorCode(Errors.GROUP_AUTHORIZATION_FAILED.code)
          )
        } else {
          authorizedGroups += groupId
        }
      }

      groupCoordinator.shareGroupDescribe(
        request.context,
        authorizedGroups.asJava
      ).handle[Unit] { (results, exception) =>
        if (exception != null) {
          requestHelper.sendMaybeThrottle(request, shareGroupDescribeRequest.getErrorResponse(exception))
        } else {
          if (response.groups.isEmpty) {
            // If the response is empty, we can directly reuse the results.
            response.setGroups(results)
          } else {
            // Otherwise, we have to copy the results into the existing ones.
            response.groups.addAll(results)
          }

          requestHelper.sendMaybeThrottle(request, new ShareGroupDescribeResponse(response))
        }
      }
    }
  }

  def handleShareFetchRequest(request: RequestChannel.Request): Unit = {
    val shareFetchRequest = request.body[ShareFetchRequest]
    // TODO: Implement the ShareFetchRequest handling
    requestHelper.sendMaybeThrottle(request, shareFetchRequest.getErrorResponse(Errors.UNSUPPORTED_VERSION.exception))
    CompletableFuture.completedFuture[Unit](())
  }

  def handleShareAcknowledgeRequest(request: RequestChannel.Request): Unit = {
    val shareAcknowledgeRequest = request.body[ShareAcknowledgeRequest]
    // TODO: Implement the ShareAcknowledgeRequest handling
    requestHelper.sendMaybeThrottle(request, shareAcknowledgeRequest.getErrorResponse(Errors.UNSUPPORTED_VERSION.exception))
    CompletableFuture.completedFuture[Unit](())
  }

  def handleInitializeShareGroupStateRequest(request: RequestChannel.Request): Unit = {
    val initializeShareGroupStateRequest = request.body[InitializeShareGroupStateRequest]
    // TODO: Implement the InitializeShareGroupStateRequest handling
    requestHelper.sendMaybeThrottle(request, initializeShareGroupStateRequest.getErrorResponse(Errors.UNSUPPORTED_VERSION.exception))
    CompletableFuture.completedFuture[Unit](())
  }

  def handleReadShareGroupStateRequest(request: RequestChannel.Request): Unit = {
    val readShareGroupStateRequest = request.body[ReadShareGroupStateRequest]
    // TODO: Implement the ReadShareGroupStateRequest handling
    requestHelper.sendMaybeThrottle(request, readShareGroupStateRequest.getErrorResponse(Errors.UNSUPPORTED_VERSION.exception))
    CompletableFuture.completedFuture[Unit](())
  }

  def handleWriteShareGroupStateRequest(request: RequestChannel.Request): Unit = {
    val writeShareGroupStateRequest = request.body[WriteShareGroupStateRequest]
    // TODO: Implement the WriteShareGroupStateRequest handling
    requestHelper.sendMaybeThrottle(request, writeShareGroupStateRequest.getErrorResponse(Errors.UNSUPPORTED_VERSION.exception))
    CompletableFuture.completedFuture[Unit](())
  }

  def handleDeleteShareGroupStateRequest(request: RequestChannel.Request): Unit = {
    val deleteShareGroupStateRequest = request.body[DeleteShareGroupStateRequest]
    // TODO: Implement the DeleteShareGroupStateRequest handling
    requestHelper.sendMaybeThrottle(request, deleteShareGroupStateRequest.getErrorResponse(Errors.UNSUPPORTED_VERSION.exception))
    CompletableFuture.completedFuture[Unit](())
  }

  def handleReadShareGroupStateSummaryRequest(request: RequestChannel.Request): Unit = {
    val readShareGroupStateSummaryRequest = request.body[ReadShareGroupStateSummaryRequest]
    // TODO: Implement the ReadShareGroupStateSummaryRequest handling
    requestHelper.sendMaybeThrottle(request, readShareGroupStateSummaryRequest.getErrorResponse(Errors.UNSUPPORTED_VERSION.exception))
    CompletableFuture.completedFuture[Unit](())
  }

  private def isShareGroupProtocolEnabled: Boolean = {
    config.isNewGroupCoordinatorEnabled && config.shareGroupConfig.isShareGroupEnabled
  }

  private def updateRecordConversionStats(request: RequestChannel.Request,
>>>>>>> 6ff51bc3
                                          tp: TopicPartition,
                                          conversionStats: RecordValidationStats): Unit = {
    val conversionCount = conversionStats.numRecordsConverted
    if (conversionCount > 0) {
      request.header.apiKey match {
        case ApiKeys.PRODUCE =>
          brokerTopicStats.topicStats(tp.topic).produceMessageConversionsRate.mark(conversionCount)
          brokerTopicStats.allTopicsStats.produceMessageConversionsRate.mark(conversionCount)
        case ApiKeys.FETCH =>
          brokerTopicStats.topicStats(tp.topic).fetchMessageConversionsRate.mark(conversionCount)
          brokerTopicStats.allTopicsStats.fetchMessageConversionsRate.mark(conversionCount)
        case _ =>
          throw new IllegalStateException("Message conversion info is recorded only for Produce/Fetch requests")
      }
      request.messageConversionsTimeNanos = conversionStats.conversionTimeNanos
    }
    request.temporaryMemoryBytes = conversionStats.temporaryMemoryBytes
  }

  // AutoMQ inject start
  protected def metadataTopicsInterceptor(clientId: String, listenerName: String, topics: util.List[MetadataResponseData.MetadataResponseTopic]): util.List[MetadataResponseData.MetadataResponseTopic] = {
    topics
  }

  def handleError(request: RequestChannel.Request, e: Throwable): Unit = {
    error(s"Unexpected error handling request ${request.requestDesc(true)} " +
      s"with context ${request.context}", e)
    requestHelper.handleError(request, e)
  }
  // AutoMQ inject start

}

object KafkaApis {
  // Traffic from both in-sync and out of sync replicas are accounted for in replication quota to ensure total replication
  // traffic doesn't exceed quota.
  // TODO: remove resolvedResponseData method when sizeOf can take a data object.
  private[server] def sizeOfThrottledPartitions(versionId: Short,
                                                unconvertedResponse: FetchResponse,
                                                quota: ReplicationQuotaManager): Int = {
    val responseData = new util.LinkedHashMap[TopicIdPartition, FetchResponseData.PartitionData]
    unconvertedResponse.data.responses().forEach(topicResponse =>
      topicResponse.partitions().forEach(partition =>
        responseData.put(new TopicIdPartition(topicResponse.topicId, new TopicPartition(topicResponse.topic(), partition.partitionIndex)), partition)))
    FetchResponse.sizeOf(versionId, responseData.entrySet
      .iterator.asScala.filter(element => element.getKey.topicPartition.topic != null && quota.isThrottled(element.getKey.topicPartition)).asJava)
  }

  // visible for testing
  private[server] def shouldNeverReceive(request: RequestChannel.Request): Exception = {
    new UnsupportedVersionException(s"Should never receive when using a Raft-based metadata quorum: ${request.header.apiKey()}")
  }

  // visible for testing
  private[server] def shouldAlwaysForward(request: RequestChannel.Request): Exception = {
    new UnsupportedVersionException(s"Should always be forwarded to the Active Controller when using a Raft-based metadata quorum: ${request.header.apiKey}")
  }

  private def unsupported(text: String): Exception = {
    new UnsupportedVersionException(s"Unsupported when using a Raft-based metadata quorum: $text")
  }
}<|MERGE_RESOLUTION|>--- conflicted
+++ resolved
@@ -257,7 +257,8 @@
         case ApiKeys.GET_TELEMETRY_SUBSCRIPTIONS => handleGetTelemetrySubscriptionsRequest(request)
         case ApiKeys.PUSH_TELEMETRY => handlePushTelemetryRequest(request)
         case ApiKeys.LIST_CLIENT_METRICS_RESOURCES => handleListClientMetricsResources(request)
-<<<<<<< HEAD
+
+        // AutoMQ inject start
         case ApiKeys.CREATE_STREAMS => forwardToControllerOrFail(request)
         case ApiKeys.OPEN_STREAMS => forwardToControllerOrFail(request)
         case ApiKeys.GET_OPENING_STREAMS => forwardToControllerOrFail(request)
@@ -269,7 +270,8 @@
         case ApiKeys.GET_KVS => forwardToControllerOrFail(request)
         case ApiKeys.DELETE_KVS => forwardToControllerOrFail(request)
         case ApiKeys.AUTOMQ_GET_NODES => forwardToControllerOrFail(request)
-=======
+        // AutoMQ inject end
+
         case ApiKeys.ADD_RAFT_VOTER => forwardToControllerOrFail(request)
         case ApiKeys.REMOVE_RAFT_VOTER => forwardToControllerOrFail(request)
         case ApiKeys.SHARE_GROUP_HEARTBEAT => handleShareGroupHeartbeat(request).exceptionally(handleError)
@@ -281,7 +283,6 @@
         case ApiKeys.WRITE_SHARE_GROUP_STATE => handleWriteShareGroupStateRequest(request)
         case ApiKeys.DELETE_SHARE_GROUP_STATE => handleDeleteShareGroupStateRequest(request)
         case ApiKeys.READ_SHARE_GROUP_STATE_SUMMARY => handleReadShareGroupStateSummaryRequest(request)
->>>>>>> 6ff51bc3
         case _ => throw new IllegalStateException(s"No handler for request api key ${request.header.apiKey}")
       }
     } catch {
@@ -3971,9 +3972,6 @@
     }
   }
 
-<<<<<<< HEAD
-  protected def updateRecordConversionStats(request: RequestChannel.Request,
-=======
   def handleShareGroupHeartbeat(request: RequestChannel.Request): CompletableFuture[Unit] = {
     val shareGroupHeartbeatRequest = request.body[ShareGroupHeartbeatRequest]
 
@@ -4093,8 +4091,7 @@
     config.isNewGroupCoordinatorEnabled && config.shareGroupConfig.isShareGroupEnabled
   }
 
-  private def updateRecordConversionStats(request: RequestChannel.Request,
->>>>>>> 6ff51bc3
+  protected def updateRecordConversionStats(request: RequestChannel.Request,
                                           tp: TopicPartition,
                                           conversionStats: RecordValidationStats): Unit = {
     val conversionCount = conversionStats.numRecordsConverted
